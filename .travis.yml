--- conflicted
+++ resolved
@@ -11,13 +11,7 @@
   - osx
   - linux
 
-<<<<<<< HEAD
-# Mojave
 osx_image: xcode10.2
-=======
-# High Sierra
-osx_image: xcode9.4.1
->>>>>>> 25604080
 
 services:
   - docker
