--- conflicted
+++ resolved
@@ -1,17 +1,12 @@
 TEMPLATE = app
 QT += qml quick widgets quickcontrols2
 CONFIG += c++11
-<<<<<<< HEAD
 
 include(singleapplication/singleapplication.pri)
 DEFINES += QAPPLICATION_CLASS=QApplication
 
-SOURCES += main.cpp systemtray.cpp
-HEADERS += screenshot.h systemtray.h
-=======
 SOURCES += main.cpp
 HEADERS += screenshot.h
->>>>>>> 2dd9e018
 
 # This is the internal verson number, Windows requires 4 digits.
 win32|win64 {
