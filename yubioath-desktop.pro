--- conflicted
+++ resolved
@@ -1,23 +1,12 @@
 TEMPLATE = app
 QT += qml quick widgets
 CONFIG += c++11
-<<<<<<< HEAD
-unix {
-  QMAKE_CXXFLAGS += -pedantic-errors
-}
 
 include(singleapplication/singleapplication.pri)
 DEFINES += QAPPLICATION_CLASS=QApplication
 
-SOURCES += main.cpp \
-    systemtray.cpp
-
-# This is the verson number for the application,
-# will be in info.plist file, about page etc.
-=======
 SOURCES += main.cpp systemtray.cpp
 HEADERS += screenshot.h systemtray.h
->>>>>>> d1187b65
 
 # This is the internal verson number, Windows requires 4 digits.
 win32|win64 {
