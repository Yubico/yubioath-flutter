--- conflicted
+++ resolved
@@ -12,11 +12,6 @@
 import smartcard.pcsc.PCSCExceptions
 from base64 import b32encode, b32decode, b64decode
 from binascii import a2b_hex, b2a_hex
-<<<<<<< HEAD
-from qr import qrparse, qrdecode
-from ykman.settings import Settings
-from ykman import __version__ as ykman_v
-=======
 from threading import Event, Thread
 from typing import Optional
 
@@ -49,23 +44,14 @@
 
 import pyotherside
 
->>>>>>> 5a3044c4
 
 logger = logging.getLogger(__name__)
-log = logging.getLogger("ykman.hid")
-log.setLevel(logging.WARNING)
-log = logging.getLogger("fido2.hid")
-log.setLevel(logging.WARNING)
 
 
 
 def as_json(f):
     def wrapped(*args):
         return json.dumps(f(*(json.loads(a) for a in args)))
-<<<<<<< HEAD
-
-    return wrapped
-=======
     return wrapped
 
 
@@ -120,17 +106,16 @@
         'counter': credentialData.counter,
         'touch': False
     }
->>>>>>> 5a3044c4
 
 
 def success(result={}):
-    result["success"] = True
+    result['success'] = True
     return result
 
 
 def failure(err_id, result={}):
-    result["success"] = False
-    result["error_id"] = err_id
+    result['success'] = False
+    result['error_id'] = err_id
     return result
 
 
@@ -138,13 +123,6 @@
     return failure(str(exception))
 
 
-<<<<<<< HEAD
-class PixelImage(object):
-    def __init__(self, data, width, height):
-        self.data = data
-        self.width = width
-        self.height = height
-=======
 def catch_error(f):
     def wrapped(*args, **kwargs):
         try:
@@ -163,150 +141,8 @@
             logger.error('Uncaught exception', exc_info=e)
             return unknown_failure(e)
     return wrapped
->>>>>>> 5a3044c4
-
-    def get_line(self, line_number):
-        return self.data[self.width * line_number: self.width * (line_number + 1)]
-
-<<<<<<< HEAD
-
-if int(ykman_v.split(".")[0]) > 3:
-    from threading import Event
-    from ykman.device import (
-        scan_devices,
-        list_all_devices,
-        connect_to_device,
-        get_name,
-        read_info,
-    )
-    from ykman.pcsc import list_readers, list_devices as list_ccid
-    from yubikit.core import (
-        TRANSPORT,
-        CommandError,
-        TimeoutError,
-        ApplicationNotAvailableError,
-    )
-    from yubikit.core.otp import OtpConnection
-    from yubikit.core.smartcard import SmartCardConnection, ApduError, SW
-    from yubikit.oath import (
-        OathSession,
-        parse_b32_key,
-        OATH_TYPE,
-        HASH_ALGORITHM,
-        CredentialData,
-        Credential,
-        Code,
-    )
-    from yubikit.management import CAPABILITY
-    from ykman.oath import is_hidden
-    from ykman.otp import time_challenge, format_oath_code
-    from yubikit.yubiotp import YubiOtpSession, HmacSha1SlotConfiguration
-
-    def cred_to_dict(cred):
-        return {
-            "device_id": cred.device_id,
-            "key": cred.id.decode("utf8"),
-            "issuer": cred.issuer,
-            "name": cred.name,
-            "oath_type": cred.oath_type.name,
-            "period": cred.period,
-            "touch": cred.touch_required,
-        }
-
-    def cred_from_dict(data):
-        return Credential(
-            data["device_id"],
-            data["key"].encode("utf-8"),
-            data.get("issuer"),
-            data["name"],
-            OATH_TYPE[data["oath_type"]],
-            data["period"],
-            data["touch"],
-        )
-
-    def code_to_dict(code):
-        return (
-            {
-                "value": code.value,
-                "valid_from": code.valid_from,
-                "valid_to": min(code.valid_to, 9999999999),  # No Inf in JSON.
-            }
-            if code
-            else None
-        )
-
-    def pair_to_dict(cred, code):
-        return {"credential": cred_to_dict(cred), "code": code_to_dict(code)}
-
-    def credential_data_to_dict(credentialData):
-        return {
-            "secret": b32encode(credentialData.secret).decode(),
-            "issuer": credentialData.issuer,
-            "name": credentialData.name,
-            "oath_type": credentialData.oath_type.name,
-            "algorithm": credentialData.hash_algorithm.name,
-            "digits": credentialData.digits,
-            "period": credentialData.period,
-            "counter": credentialData.counter,
-            "touch": False,
-        }
-
-    def catch_error(f):
-        def wrapped(*args, **kwargs):
-            try:
-                return f(*args, **kwargs)
-
-            except TimeoutError:
-                return failure("timeout")
-            except ApduError as e:
-                if e.sw == SW.SECURITY_CONDITION_NOT_SATISFIED:
-                    return failure("access_denied")
-                raise
-            except CommandError:
-                return failure("write_error")
-            except smartcard.Exceptions.NoCardException:
-                return failure("open_device_failed")
-            except smartcard.pcsc.PCSCExceptions.EstablishContextException:
-                return failure("no_pcscd")
-            except Exception as e:
-                if str(e) == "Incorrect padding":
-                    return failure("incorrect_padding")
-                logger.error("Uncaught exception", exc_info=e)
-                return unknown_failure(e)
-
-        return wrapped
-
-    class OathContextManager(object):
-        def __init__(self, conn):
-            self._conn = conn
-
-        def __enter__(self):
-            return OathSession(self._conn)
-
-        def __exit__(self, exc_type, exc_value, traceback):
-            self._conn.close()
-
-    class OtpContextManager(object):
-        def __init__(self, conn):
-            self._conn = conn
-
-        def __enter__(self):
-            return YubiOtpSession(self._conn)
-
-        def __exit__(self, exc_type, exc_value, traceback):
-            self._conn.close()
-
-    class Controller(object):
-
-        _descs = []
-        _descs_fps = []
-        _devs = []
-        _devices = []
-        _state = 0
-
-        _current_serial = None
-        _current_derived_key = None
-=======
+
+
 def is_nfc(reader_name):
     return "yubico" not in reader_name.lower()
 
@@ -320,194 +156,19 @@
     if (CAPABILITY.OATH | CAPABILITY.PIV | CAPABILITY.OPENPGP) & capabilities:
         interfaces.append("CCID")
     return interfaces
->>>>>>> 5a3044c4
-
-        _reader_filter = None
-        _readers = []
-
-        def __init__(self):
-            self.settings = Settings("oath")
-
-<<<<<<< HEAD
-            # Wrap all args and return values as JSON.
-            for f in dir(self):
-                if not f.startswith("_"):
-                    func = getattr(self, f)
-                    if isinstance(func, types.MethodType):
-                        setattr(self, f, as_json(catch_error(func)))
-=======
+
+
+class Controller(object):
+
     _devs = {}
     _devices = []
->>>>>>> 5a3044c4
-
-        def _open_oath(self):
-            if self._reader_filter:
-                dev = self._get_dev_from_reader()
-                if dev:
-                    return OathContextManager(dev.open_connection(SmartCardConnection))
-                else:
-                    raise ValueError("no_device_custom_reader")
-
-            return OathContextManager(
-                connect_to_device(self._current_serial, [SmartCardConnection])[0]
-            )
-
-<<<<<<< HEAD
-        def _open_otp(self):
-            return OtpContextManager(
-                connect_to_device(self._current_serial, [OtpConnection])[0]
-            )
-
-        def _descriptors_changed(self):
-            old_state = self._state
-            _, self._state = scan_devices()
-            return self._state != old_state
-
-            old_descs = self._descs[:]
-            old_descs_fps = self._descs_fps[:]
-            self._descs = get_descriptors()
-            self._descs_fps = [desc.fingerprint for desc in self._descs]
-            descs_changed = old_descs_fps != self._descs_fps
-            n_descs_changed = len(self._descs) != len(old_descs)
-            return n_descs_changed or descs_changed
-
-        def check_descriptors(self):
-            old_state = self._state
-            self._devs, self._state = scan_devices()
-            return success({"needToRefresh": self._state != old_state})
-
-        def _readers_changed(self, filter):
-            old_readers = self._readers
-            self._readers = []
-            for dev in list_ccid(filter):
-                try:
-                    with dev.open_connection(SmartCardConnection):
-                        self._readers.append(dev)
-                except Exception:
-                    pass
-            readers_changed = len(self._readers) != len(old_readers)
-            return readers_changed
-
-        def check_readers(self, filter):
-            return success({"needToRefresh": self._readers_changed(filter)})
-
-        def _get_dev_from_reader(self):
-            readers = list_ccid(self._reader_filter)
-            if len(readers) == 1:
-                dev = readers[0]
-                return dev
-            return None
-
-        def _get_devices(self, otp_mode=False):
-            res = []
-            for dev, info in list_all_devices():
-                usb_enabled = info.config.enabled_capabilities[TRANSPORT.USB]
-                interfaces_enabled = []
-                if CAPABILITY.OTP & usb_enabled:
-                    interfaces_enabled.append("OTP")
-                if (CAPABILITY.U2F | CAPABILITY.FIDO2) & usb_enabled:
-                    interfaces_enabled.append("FIDO")
-                if (
-                    CAPABILITY.OATH | CAPABILITY.PIV | CAPABILITY.OPENPGP
-                ) & usb_enabled:
-                    interfaces_enabled.append("CCID")
-                if otp_mode:
-                    selectable = "OTP" in interfaces_enabled
-                    has_password = False
-                else:
-                    selectable = "CCID" in interfaces_enabled
-                    if selectable:
-                        with connect_to_device(info.serial, [SmartCardConnection])[
-                            0
-                        ] as conn:
-                            oath = OathSession(conn)
-                            has_password = oath.locked
-                    else:
-                        has_password = False
-                res.append(
-                    {
-                        "name": get_name(info, dev.pid.get_type()),
-                        "version": ".".join(str(d) for d in info.version),
-                        "serial": info.serial or "",
-                        "usbInterfacesEnabled": interfaces_enabled,
-                        "hasPassword": has_password,
-                        "selectable": selectable,
-                        "validated": not has_password,
-                    }
-                )
-            return res
-
-        def refresh_devices(self, otp_mode=False, reader_filter=None):
-            self._devices = []
-
-            if not otp_mode and reader_filter:
-                self._reader_filter = reader_filter
-                dev = self._get_dev_from_reader()
-                if dev:
-                    with dev.open_connection(SmartCardConnection) as conn:
-                        info = read_info(dev.pid, conn)
-                        try:
-                            oath = OathSession(conn)
-                            has_password = oath.locked
-                            selectable = True
-                        except ApplicationNotAvailableError:
-                            selectable = False
-                            has_password = False
-
-                    usb_enabled = info.config.enabled_capabilities[TRANSPORT.USB]
-                    interfaces_enabled = []
-                    if CAPABILITY.OTP & usb_enabled:
-                        interfaces_enabled.append("OTP")
-                    if (CAPABILITY.U2F | CAPABILITY.FIDO2) & usb_enabled:
-                        interfaces_enabled.append("FIDO")
-                    if (
-                        CAPABILITY.OATH | CAPABILITY.PIV | CAPABILITY.OPENPGP
-                    ) & usb_enabled:
-                        interfaces_enabled.append("CCID")
-
-                    self._devices.append(
-                        {
-                            "name": get_name(
-                                info, dev.pid.get_type() if dev.pid else None
-                            ),
-                            "version": ".".join(str(d) for d in info.version),
-                            "serial": info.serial or "",
-                            "usbInterfacesEnabled": interfaces_enabled,
-                            "hasPassword": has_password,
-                            "selectable": selectable,
-                            "validated": True,  # not has_password
-                        }
-                    )
-                    return success({"devices": self._devices})
-                else:
-                    return success({"devices": []})
-            else:
-                self._reader_filter = None
-                # Forget current serial and derived key if no descriptors
-                # Return empty list of devices
-                if not self._devs:
-                    self._current_serial = None
-                    self._current_derived_key = None
-                    return success({"devices": []})
-
-                self._devices = self._get_devices(otp_mode)
-
-                # If no current serial, or current serial seems removed,
-                # select the first serial found.
-                if not self._current_serial or (
-                    self._current_serial not in [dev["serial"] for dev in self._devices]
-                ):
-                    for dev in self._devices:
-                        if dev["serial"]:
-                            self._current_serial = dev["serial"]
-                            break
-                return success({"devices": self._devices})
-
-        def select_current_serial(self, serial):
-            self._current_serial = serial
-            self._current_derived_key = None
-            return success()
-=======
+
+    _current_serial = None
+    _current_derived_key = None
+
+    _reader_filter = None
+    _readers = []
+
     _state = None
 
     _event = None
@@ -517,196 +178,14 @@
 
     def __init__(self):
         self.settings = Settings('oath')
->>>>>>> 5a3044c4
-
-        def ccid_calculate_all(self, timestamp):
-            with self._open_oath() as oath_controller:
-                self._unlock(oath_controller)
-                entries = oath_controller.calculate_all(timestamp)
-                return success(
-                    {
-                        "entries": [
-                            pair_to_dict(cred, code)
-                            for (cred, code) in entries.items()
-                            if not is_hidden(cred)
-                        ]
-                    }
-                )
-
-<<<<<<< HEAD
-        def ccid_calculate(self, credential, timestamp):
-            with self._open_oath() as oath_controller:
-                self._unlock(oath_controller)
-                code = oath_controller.calculate_code(
-                    cred_from_dict(credential), timestamp
-                )
-                return success({"credential": credential, "code": code_to_dict(code)})
-
-        def ccid_add_credential(
-            self,
-            name,
-            secret,
-            issuer,
-            oath_type,
-            algo,
-            digits,
-            period,
-            touch,
-            overwrite=False,
-        ):
-            secret = parse_b32_key(secret)
-            with self._open_oath() as oath_controller:
-                try:
-                    self._unlock(oath_controller)
-                    cred_data = CredentialData(
-                        name,
-                        OATH_TYPE[oath_type],
-                        HASH_ALGORITHM[algo],
-                        secret,
-                        int(digits),
-                        int(period),
-                        0,
-                        issuer,
-                    )
-                    if not overwrite:
-                        key = cred_data.get_id()
-                        if key in [
-                            cred.id for cred in oath_controller.list_credentials()
-                        ]:
-                            return failure("credential_already_exists")
-                    oath_controller.put_credential(cred_data, touch)
-                except ApduError as e:
-                    # NEO doesn't return a no space error if full,
-                    # but a command aborted error. Assume it's because of
-                    # no space in this context.
-                    if e.sw in (SW.NO_SPACE, SW.COMMAND_ABORTED):
-                        return failure("no_space")
-                    else:
-                        raise
-                return success()
-
-        def ccid_validate(self, password, remember=False):
-            with self._open_oath() as oath_controller:
-                key = oath_controller.derive_key(password)
-                try:
-                    oath_controller.validate(key)
-                    self._current_derived_key = key
-                    if remember:
-                        keys = self.settings.setdefault("keys", {})
-                        keys[oath_controller.device_id] = b2a_hex(
-                            self._current_derived_key
-                        ).decode()
-                        self.settings.write()
-                    return success()
-                except ApduError as e:
-                    if e.sw == SW.INCORRECT_PARAMETERS:
-                        return failure("validate_failed")
-
-        def _otp_get_code_or_touch(self, slot, digits, timestamp, wait_for_touch=False):
-            with self._open_otp() as session:
-                # Check that slot is not empty
-                if not session.get_config_state().is_configured(slot):
-                    raise CommandError("not programmed")
-
-                challenge = time_challenge(timestamp)
-
-                try:
-                    event = Event()
-
-                    def on_keepalive(status):
-                        if (
-                            not hasattr(on_keepalive, "prompted")
-                            and status == 2
-                            and not wait_for_touch
-                        ):
-                            on_keepalive.prompted = True
-                            event.set()
-
-                    response = session.calculate_hmac_sha1(
-                        slot, challenge, event, on_keepalive
-                    )
-                    code = format_oath_code(response, int(digits))
-                    return code, False
-                except TimeoutError:
-                    return None, hasattr(on_keepalive, "prompted")
-
-        def otp_calculate_all(self, slot1_digits, slot2_digits, timestamp):
-            valid_from = timestamp - (timestamp % 30)
-            valid_to = valid_from + 30
-            entries = []
-
-            def calc(slot, digits, label):
-                try:
-                    code, touch = self._otp_get_code_or_touch(slot, digits, timestamp)
-                    entries.append(
-                        {
-                            "credential": cred_to_dict(
-                                Credential(
-                                    "",
-                                    label.encode(),
-                                    None,
-                                    label,
-                                    OATH_TYPE.TOTP,
-                                    30,
-                                    touch,
-                                )
-                            ),
-                            "code": code_to_dict(Code(code, valid_from, valid_to))
-                            if code
-                            else None,
-                        }
-                    )
-                except CommandError:
-                    pass
-
-            if slot1_digits:
-                calc(1, slot1_digits, "Slot 1")
-
-            if slot2_digits:
-                calc(2, slot2_digits, "Slot 2")
-
-            return success({"entries": entries})
-
-        def otp_calculate(self, slot, digits, credential, timestamp):
-            valid_from = timestamp - (timestamp % 30)
-            valid_to = valid_from + 30
-            code, _ = self._otp_get_code_or_touch(
-                slot, digits, timestamp, wait_for_touch=True
-            )
-            return success(
-                {
-                    "credential": credential,
-                    "code": code_to_dict(Code(code, valid_from, valid_to)),
-                }
-            )
-
-        def otp_slot_status(self):
-            with self._open_otp() as otp_controller:
-                state = otp_controller.get_config_state()
-            return success({"status": (state.is_configured(1), state.is_configured(2))})
-
-        def otp_add_credential(self, slot, key, touch):
-            key = parse_b32_key(key)
-            with self._open_otp() as otp_controller:
-                otp_controller.put_configuration(
-                    int(slot), HmacSha1SlotConfiguration(key).require_touch(touch)
-                )
-
-            return success()
-
-        def otp_delete_credential(self, slot):
-            with self._open_otp() as otp_controller:
-                otp_controller.delete_slot(slot)
-            return success()
-
-        def _unlock(self, controller):
-            if controller.locked:
-                keys = self.settings.get("keys", {})
-                if self._current_derived_key is not None:
-                    controller.validate(self._current_derived_key)
-                elif controller.device_id in keys:
-                    controller.validate(a2b_hex(keys[controller.device_id]))
-=======
+
+        # Wrap all args and return values as JSON.
+        for f in dir(self):
+            if not f.startswith('_'):
+                func = getattr(self, f)
+                if isinstance(func, types.MethodType):
+                    setattr(self, f, as_json(catch_error(func)))
+
     def _open_device(self, connection_types=[SmartCardConnection, FidoConnection, OtpConnection]):
         if self._reader_filter:
             dev = self._get_dev_from_reader()
@@ -1351,418 +830,10 @@
                 # no space in this context.
                 if e.sw in (SW.NO_SPACE, SW.COMMAND_ABORTED):
                     return failure('no_space')
->>>>>>> 5a3044c4
                 else:
-                    return failure("failed_to_unlock_key")
-
-        def ccid_delete_credential(self, credential):
-            with self._open_oath() as oath_controller:
-                self._unlock(oath_controller)
-                oath_controller.delete_credential(cred_from_dict(credential).id)
-                return success()
-
-        def ccid_reset(self):
-            with self._open_oath() as oath_controller:
-                oath_controller.reset()
-                return success()
-
-        def ccid_clear_local_passwords(self):
-            self.settings.setdefault("keys", {})
-            del self.settings["keys"]
-            self.settings.write()
+                    raise
             return success()
 
-<<<<<<< HEAD
-        def ccid_remove_password(self):
-            with self._open_oath() as oath_controller:
-                self._unlock(oath_controller)
-                oath_controller.unset_key()
-                self._current_derived_key = None
-                keys = self.settings.setdefault("keys", {})
-                if oath_controller.device_id in keys:
-                    del keys[oath_controller.device_id]
-                self.settings.write()
-                return success()
-
-        def ccid_set_password(self, new_password, remember=False):
-            with self._open_oath() as oath_controller:
-                self._unlock(oath_controller)
-                keys = self.settings.setdefault("keys", {})
-                key = oath_controller.derive_key(new_password)
-                oath_controller.set_key(key)
-                self._current_derived_key = key
-                if remember:
-                    keys[oath_controller.device_id] = b2a_hex(
-                        self._current_derived_key
-                    ).decode()
-                elif oath_controller.device_id in keys:
-                    del keys[oath_controller.device_id]
-                self.settings.write()
-                return success()
-
-        def get_connected_readers(self):
-            return success({"readers": [reader.name for reader in list_readers()]})
-
-        def parse_qr(self, screenshot):
-            data = b64decode(screenshot["data"])
-            image = PixelImage(data, screenshot["width"], screenshot["height"])
-            for qr in qrparse.parse_qr_codes(image, 2):
-                try:
-                    return success(
-                        credential_data_to_dict(
-                            CredentialData.parse_uri(qrdecode.decode_qr_data(qr))
-                        )
-                    )
-                except Exception as e:
-                    logger.error("Failed to parse uri", exc_info=e)
-                    return failure("failed_to_parse_uri")
-            return failure("no_credential_found")
-
-
-else:
-    from ykman.descriptor import (
-        get_descriptors,
-        list_devices,
-        open_device,
-        FailedOpeningDeviceException,
-        Descriptor,
-    )
-    from ykman.util import TRANSPORT, APPLICATION, parse_b32_key
-    from ykman.device import YubiKey
-    from ykman.driver_otp import YkpersError
-    from ykman.driver_ccid import (
-        APDUError,
-        CCIDError,
-        list_readers,
-        open_devices as open_ccid,
-    )
-    from ykman.oath import (
-        ALGO,
-        OATH_TYPE,
-        OathController,
-        CredentialData,
-        Credential,
-        Code,
-        SW,
-    )
-    from ykman.otp import OtpController
-
-    def cred_to_dict(cred):
-        return {
-            "key": cred.key.decode("utf8"),
-            "issuer": cred.issuer,
-            "name": cred.name,
-            "oath_type": cred.oath_type.name,
-            "period": cred.period,
-            "touch": cred.touch,
-        }
-
-    def cred_from_dict(data):
-        return Credential(
-            data["key"].encode("utf-8"), OATH_TYPE[data["oath_type"]], data["touch"]
-        )
-
-    def code_to_dict(code):
-        return (
-            {
-                "value": code.value,
-                "valid_from": code.valid_from,
-                "valid_to": min(code.valid_to, 9999999999),  # No Inf in JSON.
-            }
-            if code
-            else None
-        )
-
-    def pair_to_dict(cred, code):
-        return {"credential": cred_to_dict(cred), "code": code_to_dict(code)}
-
-    def credential_data_to_dict(credentialData):
-        return {
-            "secret": b32encode(credentialData.secret).decode(),
-            "issuer": credentialData.issuer,
-            "name": credentialData.name,
-            "oath_type": credentialData.oath_type.name,
-            "algorithm": credentialData.algorithm.name,
-            "digits": credentialData.digits,
-            "period": credentialData.period,
-            "counter": credentialData.counter,
-            "touch": credentialData.touch,
-        }
-
-    def catch_error(f):
-        def wrapped(*args, **kwargs):
-            try:
-                return f(*args, **kwargs)
-
-            except YkpersError as e:
-                if e.errno == 3:
-                    return failure("write error")
-                if e.errno == 4:
-                    return failure("timeout")
-                logger.error("Uncaught exception", exc_info=e)
-                return unknown_failure(e)
-            except FailedOpeningDeviceException:
-                return failure("open_device_failed")
-            except APDUError as e:
-                if e.sw == SW.SECURITY_CONDITION_NOT_SATISFIED:
-                    return failure("access_denied")
-                raise
-            except CCIDError:
-                return failure("ccid_error")
-            except smartcard.pcsc.PCSCExceptions.EstablishContextException:
-                return failure("no_pcscd")
-            except Exception as e:
-                if str(e) == "Incorrect padding":
-                    return failure("incorrect_padding")
-                logger.error("Uncaught exception", exc_info=e)
-                return unknown_failure(e)
-
-        return wrapped
-
-    def usb_selectable(dev, otp_mode):
-        if otp_mode:
-            return dev.mode.has_transport(TRANSPORT.OTP)
-        else:
-            return dev.mode.has_transport(TRANSPORT.CCID) and (
-                dev.config.usb_enabled & APPLICATION.OATH
-            )
-
-    def nfc_selectable(dev):
-        return dev.config.nfc_enabled & APPLICATION.OATH
-
-    def is_nfc(reader_name):
-        return "yubico" not in reader_name.lower()
-
-    class OathContextManager(object):
-        def __init__(self, dev):
-            self._dev = dev
-
-        def __enter__(self):
-            return OathController(self._dev.driver)
-
-        def __exit__(self, exc_type, exc_value, traceback):
-            self._dev.close()
-
-    class OtpContextManager(object):
-        def __init__(self, dev):
-            self._dev = dev
-
-        def __enter__(self):
-            return OtpController(self._dev.driver)
-
-        def __exit__(self, exc_type, exc_value, traceback):
-            self._dev.close()
-
-    class Controller(object):
-
-        _descs = []
-        _descs_fps = []
-        _devices = []
-
-        _current_serial = None
-        _current_derived_key = None
-
-        _reader_filter = None
-        _readers = []
-
-        def __init__(self):
-
-            self.settings = Settings("oath")
-
-            # Wrap all args and return values as JSON.
-            for f in dir(self):
-                if not f.startswith("_"):
-                    func = getattr(self, f)
-                    if isinstance(func, types.MethodType):
-                        setattr(self, f, as_json(catch_error(func)))
-
-        def _open_oath(self):
-            if self._reader_filter:
-                dev = self._get_dev_from_reader()
-                if dev:
-                    return OathContextManager(dev)
-                else:
-                    raise ValueError("no_device_custom_reader")
-
-            return OathContextManager(
-                open_device(TRANSPORT.CCID, serial=self._current_serial)
-            )
-
-        def _open_otp(self):
-            return OtpContextManager(
-                open_device(TRANSPORT.OTP, serial=self._current_serial)
-            )
-
-        def _descriptors_changed(self):
-            old_descs = self._descs[:]
-            old_descs_fps = self._descs_fps[:]
-            self._descs = get_descriptors()
-            self._descs_fps = [desc.fingerprint for desc in self._descs]
-            descs_changed = old_descs_fps != self._descs_fps
-            n_descs_changed = len(self._descs) != len(old_descs)
-            return n_descs_changed or descs_changed
-
-        def check_descriptors(self):
-            return success({"needToRefresh": self._descriptors_changed()})
-
-        def _readers_changed(self, filter):
-            old_readers = self._readers
-            self._readers = list(open_ccid(filter))
-            readers_changed = len(self._readers) != len(old_readers)
-            return readers_changed
-
-        def check_readers(self, filter):
-            return success({"needToRefresh": self._readers_changed(filter)})
-
-        def _get_dev_from_reader(self):
-            readers = list(open_ccid(self._reader_filter))
-            if len(readers) == 1:
-                drv = readers[0]
-                return YubiKey(Descriptor.from_driver(drv), drv)
-            return None
-
-        def _get_devices(self, otp_mode=False):
-            res = []
-            descs_to_match = self._descs[:]
-            handled_serials = set()
-            time.sleep(0.5)  # Let macOS take time to see the reader
-            for transport in [TRANSPORT.CCID, TRANSPORT.OTP, TRANSPORT.FIDO]:
-                if not descs_to_match:
-                    return res
-                for dev in list_devices(transport):
-                    if not descs_to_match:
-                        return res
-
-                    serial = dev.serial
-                    selectable = usb_selectable(dev, otp_mode)
-
-                    if dev.version:
-                        version = ".".join(str(x) for x in dev.version)
-                    else:
-                        version = ""
-
-                    if selectable and not otp_mode and transport == TRANSPORT.CCID:
-                        controller = OathController(dev.driver)
-                        has_password = controller.locked
-                    else:
-                        has_password = False
-
-                    if serial not in handled_serials:
-                        handled_serials.add(serial)
-
-                        matches_all = [
-                            d
-                            for d in self._descs[:]
-                            if (d.key_type, d.mode)
-                            == (dev.driver.key_type, dev.driver.mode)
-                        ]
-
-                        matches_left = [
-                            d
-                            for d in descs_to_match
-                            if (d.key_type, d.mode)
-                            == (dev.driver.key_type, dev.driver.mode)
-                        ]
-
-                        if len(matches_left) > 0:
-
-                            if len(matches_all) == 1 and version == "":
-                                # Only one matching descriptor of all descriptors,
-                                # try reading any missing version from it
-                                descriptor = matches_all[0]
-                                if descriptor.version:
-                                    version = ".".join(
-                                        str(x) for x in descriptor.version
-                                    )
-
-                            res.append(
-                                {
-                                    "name": dev.device_name,
-                                    "version": version,
-                                    "serial": serial or "",
-                                    "usbInterfacesEnabled": str(dev.mode).split("+"),
-                                    "hasPassword": has_password,
-                                    "selectable": selectable,
-                                    "validated": not has_password,
-                                }
-                            )
-
-                            descs_to_match.remove(matches_left[0])
-            return res
-
-        def refresh_devices(self, otp_mode=False, reader_filter=None):
-            self._devices = []
-
-            if not otp_mode and reader_filter:
-                self._reader_filter = reader_filter
-                dev = self._get_dev_from_reader()
-                if dev:
-                    if is_nfc(self._reader_filter):
-                        selectable = nfc_selectable(dev)
-                    else:
-                        selectable = usb_selectable(dev, otp_mode)
-                    if selectable:
-                        controller = OathController(dev.driver)
-                        has_password = controller.locked
-                    else:
-                        has_password = False
-                    self._devices.append(
-                        {
-                            "name": dev.device_name,
-                            "version": ".".join(str(x) for x in dev.version)
-                            if dev.version
-                            else "",
-                            "serial": dev.serial or "",
-                            "usbInterfacesEnabled": str(dev.mode).split("+"),
-                            "hasPassword": has_password,
-                            "selectable": selectable,
-                            "validated": True,
-                        }
-                    )
-                    return success({"devices": self._devices})
-                else:
-                    return success({"devices": []})
-            else:
-                self._reader_filter = None
-                # Forget current serial and derived key if no descriptors
-                # Return empty list of devices
-                if not self._descs:
-                    self._current_serial = None
-                    self._current_derived_key = None
-                    return success({"devices": []})
-
-                self._devices = self._get_devices(otp_mode)
-
-                # If no current serial, or current serial seems removed,
-                # select the first serial found.
-                if not self._current_serial or (
-                    self._current_serial not in [dev["serial"] for dev in self._devices]
-                ):
-                    for dev in self._devices:
-                        if dev["serial"]:
-                            self._current_serial = dev["serial"]
-                            break
-                return success({"devices": self._devices})
-
-        def select_current_serial(self, serial):
-            self._current_serial = serial
-            self._current_derived_key = None
-            return success()
-
-        def ccid_calculate_all(self, timestamp):
-            with self._open_oath() as oath_controller:
-                self._unlock(oath_controller)
-                entries = oath_controller.calculate_all(timestamp)
-                return success(
-                    {
-                        "entries": [
-                            pair_to_dict(cred, code)
-                            for (cred, code) in entries
-                            if not cred.is_hidden
-                        ]
-                    }
-                )
-=======
     def ccid_validate(self, password, remember=False):
         with self._open_oath() as oath_controller:
             session = OathSession(oath_controller)
@@ -1802,174 +873,13 @@
             session = OathSession(oath_controller)
             session.reset()
             return success()
->>>>>>> 5a3044c4
-
-        def ccid_calculate(self, credential, timestamp):
-            with self._open_oath() as oath_controller:
-                self._unlock(oath_controller)
-                code = oath_controller.calculate(cred_from_dict(credential), timestamp)
-                return success({"credential": credential, "code": code_to_dict(code)})
-
-        def ccid_add_credential(
-            self,
-            name,
-            secret,
-            issuer,
-            oath_type,
-            algo,
-            digits,
-            period,
-            touch,
-            overwrite=False,
-        ):
-            secret = parse_b32_key(secret)
-            with self._open_oath() as oath_controller:
-                try:
-                    self._unlock(oath_controller)
-                    cred_data = CredentialData(
-                        secret,
-                        issuer,
-                        name,
-                        OATH_TYPE[oath_type],
-                        ALGO[algo],
-                        int(digits),
-                        int(period),
-                        0,
-                        touch,
-                    )
-                    if not overwrite:
-                        key = cred_data.make_key()
-                        if key in [cred.key for cred in oath_controller.list()]:
-                            return failure("credential_already_exists")
-                    oath_controller.put(cred_data)
-                except APDUError as e:
-                    # NEO doesn't return a no space error if full,
-                    # but a command aborted error. Assume it's because of
-                    # no space in this context.
-                    if e.sw in (SW.NO_SPACE, SW.COMMAND_ABORTED):
-                        return failure("no_space")
-                    else:
-                        raise
-                return success()
-
-<<<<<<< HEAD
-        def ccid_validate(self, password, remember=False):
-            with self._open_oath() as oath_controller:
-                key = oath_controller.derive_key(password)
-                try:
-                    oath_controller.validate(key)
-                    self._current_derived_key = key
-                    if remember:
-                        keys = self.settings.setdefault("keys", {})
-                        keys[oath_controller.id] = b2a_hex(
-                            self._current_derived_key
-                        ).decode()
-                        self.settings.write()
-                    return success()
-                except APDUError as e:
-                    if e.sw == SW.INCORRECT_PARAMETERS:
-                        return failure("validate_failed")
-
-        def _otp_get_code_or_touch(self, slot, digits, timestamp, wait_for_touch=False):
-            code = None
-            touch = False
-            with self._open_otp() as otp_controller:
-                try:
-                    code = otp_controller.calculate(
-                        slot,
-                        challenge=timestamp,
-                        totp=True,
-                        digits=int(digits),
-                        wait_for_touch=wait_for_touch,
-                    )
-                except YkpersError as e:
-                    if e.errno == 11:  # Operation would block, touch credential
-                        touch = True
-                    else:
-                        raise
-                return code, touch
-
-        def otp_calculate_all(self, slot1_digits, slot2_digits, timestamp):
-            valid_from = timestamp - (timestamp % 30)
-            valid_to = valid_from + 30
-            entries = []
-
-            def calc(slot, digits, label):
-                try:
-                    code, touch = self._otp_get_code_or_touch(slot, digits, timestamp)
-                    entries.append(
-                        {
-                            "credential": cred_to_dict(
-                                Credential(label.encode(), OATH_TYPE.TOTP, touch)
-                            ),
-                            "code": code_to_dict(Code(code, valid_from, valid_to))
-                            if code
-                            else None,
-                        }
-                    )
-                except YkpersError as e:
-                    if e.errno == 4:
-                        pass
-                    else:
-                        raise
-
-            if slot1_digits:
-                calc(1, slot1_digits, "Slot 1")
-
-            if slot2_digits:
-                calc(2, slot2_digits, "Slot 2")
-
-            return success({"entries": entries})
-
-        def otp_calculate(self, slot, digits, credential, timestamp):
-            valid_from = timestamp - (timestamp % 30)
-            valid_to = valid_from + 30
-            code, _ = self._otp_get_code_or_touch(
-                slot, digits, timestamp, wait_for_touch=True
-            )
-            return success(
-                {
-                    "credential": credential,
-                    "code": code_to_dict(Code(code, valid_from, valid_to)),
-                }
-            )
-
-        def otp_slot_status(self):
-            with self._open_otp() as otp_controller:
-                return success({"status": otp_controller.slot_status})
-
-        def otp_add_credential(self, slot, key, touch):
-            key = parse_b32_key(key)
-            with self._open_otp() as otp_controller:
-                otp_controller.program_chalresp(int(slot), key, touch)
-            return success()
-
-        def otp_delete_credential(self, slot):
-            with self._open_otp() as otp_controller:
-                otp_controller.zap_slot(slot)
-            return success()
-
-        def _unlock(self, controller):
-            if controller.locked:
-                keys = self.settings.get("keys", {})
-                if self._current_derived_key is not None:
-                    controller.validate(self._current_derived_key)
-                elif controller.id in keys:
-                    controller.validate(a2b_hex(keys[controller.id]))
-                else:
-                    return failure("failed_to_unlock_key")
-
-        def ccid_delete_credential(self, credential):
-            with self._open_oath() as oath_controller:
-                self._unlock(oath_controller)
-                oath_controller.delete(cred_from_dict(credential))
-                return success()
-
-        def ccid_reset(self):
-            with self._open_oath() as oath_controller:
-                oath_controller.reset()
-                return success()
-=======
+
+    def ccid_clear_local_passwords(self):
+        self.settings.setdefault('keys', {})
+        del self.settings['keys']
+        self.settings.write()
+        return success()
+
     def ccid_remove_password(self):
         with self._open_oath() as oath_controller:
             session = OathSession(oath_controller)
@@ -2269,56 +1179,17 @@
             raise
 
 
->>>>>>> 5a3044c4
-
-        def ccid_clear_local_passwords(self):
-            self.settings.setdefault("keys", {})
-            del self.settings["keys"]
-            self.settings.write()
-            return success()
-
-        def ccid_remove_password(self):
-            with self._open_oath() as oath_controller:
-                self._unlock(oath_controller)
-                oath_controller.clear_password()
-                self._current_derived_key = None
-                keys = self.settings.setdefault("keys", {})
-                if oath_controller.id in keys:
-                    del keys[oath_controller.id]
-                self.settings.write()
-                return success()
-
-        def ccid_set_password(self, new_password, remember=False):
-            with self._open_oath() as oath_controller:
-                self._unlock(oath_controller)
-                keys = self.settings.setdefault("keys", {})
-                self._current_derived_key = oath_controller.set_password(new_password)
-                if remember:
-                    keys[oath_controller.id] = b2a_hex(
-                        self._current_derived_key
-                    ).decode()
-                elif oath_controller.id in keys:
-                    del keys[oath_controller.id]
-                self.settings.write()
-                return success()
-
-        def get_connected_readers(self):
-            return success({"readers": [str(reader) for reader in list_readers()]})
-
-        def parse_qr(self, screenshot):
-            data = b64decode(screenshot["data"])
-            image = PixelImage(data, screenshot["width"], screenshot["height"])
-            for qr in qrparse.parse_qr_codes(image, 2):
-                try:
-                    return success(
-                        credential_data_to_dict(
-                            CredentialData.from_uri(qrdecode.decode_qr_data(qr))
-                        )
-                    )
-                except Exception as e:
-                    logger.error("Failed to parse uri", exc_info=e)
-                    return failure("failed_to_parse_uri")
-            return failure("no_credential_found")
+
+class PixelImage(object):
+
+    def __init__(self, data, width, height):
+        self.data = data
+        self.width = width
+        self.height = height
+
+    def get_line(self, line_number):
+        return self.data[
+            self.width * line_number:self.width * (line_number + 1)]
 
 
 controller = None
