--- conflicted
+++ resolved
@@ -32,172 +32,7 @@
         spacing: 0
 
         StyledExpansionContainer {
-<<<<<<< HEAD
-            id: keyPane
-            sectionTitle: qsTr("Device")
-
-            StyledExpansionPanel {
-                id: currentDevicePanel
-                label: getDeviceLabel(yubiKey.currentDevice)
-                description: getDeviceDescription(yubiKey.currentDevice)
-                keyImage: !!yubiKey.currentDevice ? yubiKey.getCurrentDeviceImage() : "../images/yubikeys-large-transparent"
-                isTopPanel: true
-                Layout.fillWidth: true
-                isEnabled: yubiKey.availableDevices.length > 1
-
-                ButtonGroup {
-                    id: deviceButtonGroup
-                }
-
-                ColumnLayout {
-                    Layout.fillWidth: true
-
-                    Repeater {
-                        model: yubiKey.availableDevices
-                        onModelChanged: {
-                            if (yubiKey.availableDevices.length < 2) {
-                                currentDevicePanel.isExpanded = false
-                            }
-                        }
-                        StyledRadioButton {
-                            Layout.fillWidth: true
-                            objectName: index
-                            checked: !!yubiKey.currentDevice
-                                     && modelData.serial === yubiKey.currentDevice.serial
-                            text: getDeviceLabel(modelData)
-                            description: getDeviceDescription(modelData)
-                            buttonGroup: deviceButtonGroup
-                        }
-                    }
-
-                    StyledButton {
-                        id: selectBtn
-                        Layout.alignment: Qt.AlignRight | Qt.AlignBottom
-                        text: "Select"
-                        enabled: {
-                            if (!!yubiKey.availableDevices && !!deviceButtonGroup.checkedButton) {
-                                var dev = yubiKey.availableDevices[deviceButtonGroup.checkedButton.objectName]
-                                return dev !== yubiKey.currentDevice
-                            } else {
-                                return false
-                            }
-                        }
-                        onClicked: {
-                            yubiKey.refreshDevicesDefault()
-                            var dev = yubiKey.availableDevices[deviceButtonGroup.checkedButton.objectName]
-                            yubiKey.selectCurrentSerial(dev.serial,
-                                                        function (resp) {
-                                                            if (resp.success) {
-                                                                entries.clear()
-                                                                yubiKey.currentDevice = dev
-                                                                currentDevicePanel.expandAction()
-                                                            } else {
-                                                                console.log("select device failed", resp.error_id)
-                                                            }
-                                                        })
-                        }
-                    }
-                }
-            }
-
-            StyledExpansionPanel {
-                id: passwordManagementPanel
-                label: !!yubiKey.currentDevice && yubiKey.currentDevice.hasPassword ? qsTr("Change password") : qsTr("Set password")
-                description: qsTr("For additional security the YubiKey may be protected with a password.")
-                isVisible: yubiKey.currentDeviceOathEnabled()
-
-                ColumnLayout {
-
-                    StyledTextField {
-                        id: currentPasswordField
-                        visible: !!yubiKey.currentDevice && yubiKey.currentDevice.hasPassword
-                        labelText: qsTr("Current password")
-                        echoMode: TextInput.Password
-                        Keys.onEnterPressed: submitPassword()
-                        Keys.onReturnPressed: submitPassword()
-                        onSubmit: submitPassword()
-                    }
-                    StyledTextField {
-                        id: newPasswordField
-                        labelText: qsTr("New password")
-                        echoMode: TextInput.Password
-                        Keys.onEnterPressed: submitPassword()
-                        Keys.onReturnPressed: submitPassword()
-                        onSubmit: submitPassword()
-                    }
-                    StyledTextField {
-                        id: confirmPasswordField
-                        labelText: qsTr("Confirm password")
-                        echoMode: TextInput.Password
-                        Keys.onEnterPressed: submitPassword()
-                        Keys.onReturnPressed: submitPassword()
-                        onSubmit: submitPassword()
-                    }
-                    RowLayout {
-                        Layout.alignment: Qt.AlignRight | Qt.AlignTop
-                        StyledButton {
-                            id: removePasswordBtn
-                            visible: !!yubiKey.currentDevice && yubiKey.currentDevice.hasPassword
-                            enabled: currentPasswordField.text.length > 0
-                            text: "Remove"
-                            onClicked: navigator.confirm({
-                                                       "heading": qsTr("Remove password?"),
-                                                       "description": qsTr("A password will not be required to access the accounts anymore."),
-                                                       "warning": false,
-                                                       "buttonAccept": qsTr("Remove password"),
-                                                       "acceptedCb": function () {
-                                                           removePassword()
-                                                       }
-                                                         })
-                        }
-                        StyledButton {
-                            id: applyPassword
-                            text: !!yubiKey.currentDevice && yubiKey.currentDevice.hasPassword ? "Change" : "Set"
-                            enabled: acceptableInput()
-                            onClicked: submitPassword()
-                        }
-                    }
-                }
-            }
-
-            StyledExpansionPanel {
-                label: qsTr("Reset")
-                description: qsTr("Warning: Reset will delete all accounts and restore factory defaults.")
-                isEnabled: false
-                isVisible: yubiKey.currentDeviceOathEnabled()
-
-                toolButtonIcon: "../images/reset.svg"
-                toolButtonToolTip: qsTr("Reset device")
-                toolButton.onClicked: navigator.confirm({
-                                                  "heading": qsTr("Reset device?"),
-                                                  "message": qsTr("This will delete all accounts and restore factory defaults of your YubiKey."),
-                                                  "description": qsTr("Before proceeding:<ul style=\"-qt-list-indent: 1;\"><li>There is NO going back after a factory reset.<li>If you do not know what you are doing, do NOT do this.</ul>"),
-                                                  "buttonAccept": qsTr("Reset device"),
-                                                  "acceptedCb": function () {
-                                                      navigator.goToLoading()
-                                                      yubiKey.reset(function (resp) {
-                                                          if (resp.success) {
-                                                              entries.clear()
-                                                              navigator.snackBar(
-                                                                          qsTr("Reset completed"))
-                                                              yubiKey.currentDeviceValidated = true
-                                                              yubiKey.currentDevice.hasPassword = false
-
-                                                          } else {
-                                                              navigator.snackBarError(
-                                                                          navigator.getErrorMessage(
-                                                                              resp.error_id))
-                                                              console.log("reset failed:",
-                                                                          resp.error_id)
-                                                          }
-                                                          navigator.goToSettings()
-                                                      })
-                                                  }
-               })
-            }
-=======
             title: qsTr("Device")
->>>>>>> edef7902
 
             SettingsPanelCurrentDevice {}
         }
