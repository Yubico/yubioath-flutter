--- conflicted
+++ resolved
@@ -12,7 +12,7 @@
         id: themes
 
         ListElement {
-            text: "Auto"
+            text: "System Default"
             value: Material.System
         }
         ListElement {
@@ -28,25 +28,19 @@
         anchors.left: parent.left
         anchors.right: parent.right
 
-<<<<<<< HEAD
         spacing: 0
-=======
->>>>>>> 1ab5ff4f
-        RowLayout {
+
+    RowLayout {
             Layout.fillWidth: true
             StyledComboBox {
                 id: themeComboBox
                 label: "Appearance"
-<<<<<<< HEAD
-                model: ["Auto", "Light", "Dark"]
-                onCurrentTextChanged: app.setTheme(currentText)
-=======
                 comboBox.textRole: "text"
-                comboBox.model: themes
-                comboBox.onCurrentIndexChanged: {
+                model: themes
+                onCurrentIndexChanged: {
                     settings.theme = themes.get(comboBox.currentIndex).value
                 }
-                comboBox.currentIndex: {
+                currentIndex: {
                     switch (settings.theme) {
                     case Material.Auto:
                         return 0
@@ -58,7 +52,6 @@
                         return 0
                     }
                 }
->>>>>>> 1ab5ff4f
             }
         }
 
