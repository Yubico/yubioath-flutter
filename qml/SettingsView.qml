import QtQuick 2.9
import QtQuick.Controls 2.2
import QtQuick.Layouts 1.3
import QtQuick.Controls.Material 2.2
import QtGraphicalEffects 1.0

Flickable {

    id: settingsPanel
    objectName: 'settingsView'
    contentWidth: app.width
    contentHeight: content.implicitHeight + 32

    readonly property int dynamicWidth: 648
    readonly property int dynamicMargin: 32

    ScrollBar.vertical: ScrollBar {
        width: 8
        anchors.top: parent.top
        anchors.right: parent.right
        anchors.bottom: parent.bottom
        hoverEnabled: true
        z: 2
    }
    boundsBehavior: Flickable.StopAtBounds

    Keys.onEscapePressed: navigator.home()

    property string title: qsTr("")

    ColumnLayout {
        width: settingsPanel.contentWidth
        id: content
        spacing: 0

        StyledExpansionContainer {
            title: qsTr("Current device")

            SettingsPanelCurrentDevice {}
        }

        StyledExpansionContainer {

            SettingsPanelInterfaces {}
        }

        StyledExpansionContainer {
            title: qsTr("Application")

            SettingsPanelAppearance {}
            SettingsPanelCustomReader {}
            SettingsPanelSystemTray {}
            SettingsPanelClearPasswords {}
        }

        StyledExpansionContainer {
            title: qsTr("Authenticator app (OATH)")

            SettingsPanelPasswordMgmt {}
            SettingsPanelResetDevice {}
        }

<<<<<<< HEAD
}
=======


    }
>>>>>>> c2032ac6
}<|MERGE_RESOLUTION|>--- conflicted
+++ resolved
@@ -59,12 +59,5 @@
             SettingsPanelPasswordMgmt {}
             SettingsPanelResetDevice {}
         }
-
-<<<<<<< HEAD
-}
-=======
-
-
     }
->>>>>>> c2032ac6
 }