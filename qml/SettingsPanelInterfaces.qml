--- conflicted
+++ resolved
@@ -74,18 +74,12 @@
         yubiKey.setMode(getEnabledInterfaces(), function (resp) {
             if (resp.success) {
                 if (!yubiKey.currentDevice.canWriteConfig) {
-<<<<<<< HEAD
                     navigator.confirm({
                                 "message": qsTr("Remove and re-insert your YubiKey!"),
                                 "buttons": false,
                                 "warning": false,
                                 "closePolicy": Popup.NoAutoClose
                                 })
-                } else {
-                    navigator.home()
-=======
-                    reInsertYubiKey.open()
->>>>>>> e36772e7
                 }
             } else {
                 navigator.snackBarError(
