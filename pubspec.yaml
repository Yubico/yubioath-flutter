--- conflicted
+++ resolved
@@ -48,16 +48,11 @@
   shared_preferences: ^2.2.2
   flutter_riverpod: ^2.4.9
   json_annotation: ^4.8.1
-<<<<<<< HEAD
-  freezed_annotation: ^2.2.0
+  freezed_annotation: ^2.4.1
   window_manager: 
     git:
       url: https://github.com/fdennis/window_manager.git
       ref: 7d6a8c6e743ffed4b3d3a8100821bcb0d1f760c7
-=======
-  freezed_annotation: ^2.4.1
-  window_manager: ^0.3.7
->>>>>>> 59ef5730
   qrscanner_zxing:
     path: android/flutter_plugins/qrscanner_zxing
   screen_retriever: ^0.1.6
