--- conflicted
+++ resolved
@@ -42,14 +42,11 @@
   json_annotation: ^4.4.0
   freezed_annotation: ^1.0.0
   window_manager: ^0.2.0
-<<<<<<< HEAD
   mobile_scanner:
     git:
       url: https://github.com/AdamVe/mobile_scanner.git
       ref: just-android
-=======
   desktop_drop: ^0.3.3
->>>>>>> f6aeb0b9
 
 dev_dependencies:
   flutter_test:
