--- conflicted
+++ resolved
@@ -678,13 +678,8 @@
                         block.invoke(it.value)
                     })
                 }
-<<<<<<< HEAD
                 dialogManager.showDialog(DialogIcon.Nfc, DialogTitle.TapKey, oathActionDescription.id) {
-                    Log.d(TAG, "Cancelled Dialog ${oathActionDescription.name}")
-=======
-                dialogManager.showDialog(Icon.NFC, "Tap your key", title) {
-                    logger.debug("Cancelled Dialog {}", title)
->>>>>>> 20e03272
+                    logger.debug("Cancelled Dialog {}", oathActionDescription.name)
                     pendingAction?.invoke(Result.failure(CancellationException()))
                     pendingAction = null
                 }
