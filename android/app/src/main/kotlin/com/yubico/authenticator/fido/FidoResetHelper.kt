--- conflicted
+++ resolved
@@ -220,12 +220,8 @@
             }
             fidoViewModel.updateResetState(FidoResetState.Touch)
             try {
-<<<<<<< HEAD
+                FidoManager.updateDeviceInfo.set(true)
                 connectionHelper.useSessionNfc { fidoSession ->
-=======
-                FidoManager.updateDeviceInfo.set(true)
-                connectionHelper.useSessionNfc(FidoActionDescription.Reset) { fidoSession ->
->>>>>>> 38717856
                     doReset(fidoSession)
                     continuation.resume(Unit)
                 }.value
