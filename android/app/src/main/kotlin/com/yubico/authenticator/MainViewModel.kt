/*
 * Copyright (C) 2022-2025 Yubico.
 *
 * Licensed under the Apache License, Version 2.0 (the "License");
 * you may not use this file except in compliance with the License.
 * You may obtain a copy of the License at
 *
 *       http://www.apache.org/licenses/LICENSE-2.0
 *
 * Unless required by applicable law or agreed to in writing, software
 * distributed under the License is distributed on an "AS IS" BASIS,
 * WITHOUT WARRANTIES OR CONDITIONS OF ANY KIND, either express or implied.
 * See the License for the specific language governing permissions and
 * limitations under the License.
 */

package com.yubico.authenticator

import android.app.Application
import androidx.lifecycle.LiveData
import androidx.lifecycle.MutableLiveData
import androidx.lifecycle.ViewModel
import androidx.lifecycle.ViewModelProvider
import com.yubico.authenticator.OperationContext.entries
import com.yubico.authenticator.device.Info
import com.yubico.yubikit.android.transport.usb.UsbYubiKeyDevice
import com.yubico.yubikit.management.Capability
import com.yubico.yubikit.management.FormFactor

enum class OperationContext(val value: Int) {
    Default(-1),
    Home(0),
    Oath(1),
    FidoU2f(2),
    FidoFingerprints(3),
    FidoPasskeys(4),
<<<<<<< HEAD
    Piv(5),
    YubiOtp(6),
    OpenPgp(7),
    HsmAuth(8),
    Management(9);
=======
    YubiOtp(5),
    Piv(6),
    Settings(7),
    OpenPgp(8),
    HsmAuth(9),
    Management(10);
>>>>>>> 8162e948

    companion object {
        fun getByValue(value: Int) = entries.firstOrNull { it.value == value } ?: Default

        fun Info.getSupportedContexts(): List<OperationContext> {

            val capabilitiesToContext = mapOf(
                Capability.OATH to Oath,
                Capability.PIV to Piv,
                Capability.FIDO2 to FidoPasskeys
            )

            val operationContexts = mutableListOf(Home)

            val capabilities =
                (if (isNfc) config.enabledCapabilities.nfc else config.enabledCapabilities.usb)
                    ?: 0

            capabilitiesToContext.forEach { entry ->
                if (capabilities and entry.key.bit == entry.key.bit) {
                    operationContexts.add(entry.value)
                }
            }

            if (formFactor in listOf(FormFactor.USB_C_BIO.value, FormFactor.USB_A_BIO.value)) {
                operationContexts.add(FidoFingerprints)
            }
            operationContexts.add(Management)

            return operationContexts
        }
    }
}

data class AppContext(
    val appContext: OperationContext,
    val notify: Boolean = false
)

class MainViewModel(application: Application) : ViewModel() {

    private val appPreferences = AppPreferences(application)

    private var _appContext = MutableLiveData(AppContext(appPreferences.appContext))
    val appContext: LiveData<AppContext> = _appContext
    fun setAppContext(appContext: AppContext) {
        // Don't reset the context unless it actually changes
        if (appContext.appContext != _appContext.value?.appContext) {
            _appContext.postValue(appContext)
        }
    }

    private val _connectedYubiKey = MutableLiveData<UsbYubiKeyDevice?>()
    val connectedYubiKey: LiveData<UsbYubiKeyDevice?> = _connectedYubiKey
    fun setConnectedYubiKey(device: UsbYubiKeyDevice, onDisconnect: () -> Unit) {
        _connectedYubiKey.postValue(device)
        device.setOnClosed {
            _connectedYubiKey.postValue(null)
            onDisconnect()
        }
    }

    private val _deviceInfo = MutableLiveData<Info?>()
    val deviceInfo: LiveData<Info?> = _deviceInfo

    fun setDeviceInfo(info: Info?) = _deviceInfo.postValue(info)
}

class MainViewModelFactory(private val application: Application) : ViewModelProvider.Factory {
    override fun <T : ViewModel> create(modelClass: Class<T>): T {
        if (modelClass.isAssignableFrom(MainViewModel::class.java)) {
            @Suppress("UNCHECKED_CAST")
            return MainViewModel(application) as T
        }
        throw IllegalArgumentException("Unknown ViewModel class")
    }
}
<|MERGE_RESOLUTION|>--- conflicted
+++ resolved
@@ -34,20 +34,12 @@
     FidoU2f(2),
     FidoFingerprints(3),
     FidoPasskeys(4),
-<<<<<<< HEAD
     Piv(5),
     YubiOtp(6),
-    OpenPgp(7),
-    HsmAuth(8),
-    Management(9);
-=======
-    YubiOtp(5),
-    Piv(6),
     Settings(7),
     OpenPgp(8),
     HsmAuth(9),
     Management(10);
->>>>>>> 8162e948
 
     companion object {
         fun getByValue(value: Int) = entries.firstOrNull { it.value == value } ?: Default
