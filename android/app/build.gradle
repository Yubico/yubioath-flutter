def localProperties = new Properties()
def localPropertiesFile = rootProject.file('local.properties')
if (localPropertiesFile.exists()) {
    localPropertiesFile.withReader('UTF-8') { reader ->
        localProperties.load(reader)
    }
}

def flutterRoot = localProperties.getProperty('flutter.sdk')
if (flutterRoot == null) {
    throw new FileNotFoundException("Flutter SDK not found. Define location with flutter.sdk in the local.properties file.")
}

def flutterVersionCode = localProperties.getProperty('flutter.versionCode')
if (flutterVersionCode == null) {
    //noinspection GroovyUnusedAssignment
    flutterVersionCode = '1'
}

def flutterVersionName = localProperties.getProperty('flutter.versionName')
if (flutterVersionName == null) {
    //noinspection GroovyUnusedAssignment
    flutterVersionName = '1.0'
}

apply plugin: 'com.android.application'
apply plugin: 'kotlin-android'
apply plugin: 'kotlinx-serialization'
apply from: "$flutterRoot/packages/flutter_tools/gradle/flutter.gradle"
apply plugin: 'com.google.android.gms.oss-licenses-plugin'

import com.android.build.OutputFile

android {

<<<<<<< HEAD
    compileSdkVersion project.compileSdkVersion
=======
    compileSdkVersion 33
>>>>>>> 38a2a852

    compileOptions {
        sourceCompatibility JavaVersion.VERSION_1_8
        targetCompatibility JavaVersion.VERSION_1_8
    }

    kotlinOptions {
        jvmTarget = '1.8'
    }

    sourceSets {
        main.java.srcDirs += 'src/main/kotlin'
    }

    defaultConfig {
        applicationId "com.yubico.yubioath"
        minSdkVersion project.minSdkVersion
        targetSdkVersion project.targetSdkVersion
        versionCode flutterVersionCode.toInteger()
        versionName flutterVersionName
    }


    buildTypes {
        release {
            minifyEnabled true
            shrinkResources true
            proguardFiles getDefaultProguardFile('proguard-android.txt'), 'proguard-rules.pro'
        }
    }
    lint {
        abortOnError false
    }

    applicationVariants.all { variant ->
        variant.outputs.each { output ->
            def abiCodes = ['armeabi-v7a': 1, 'arm64-v8a': 2, x86: 3, x86_64: 4]
            def abiCode = abiCodes.get(output.getFilter(OutputFile.ABI))
            output.versionCodeOverride = variant.versionCode * 10 + (abiCode != null ? abiCode : 0)
        }
    }

}

apply from: "signing.gradle"
apply from: "collect_licenses.gradle"

flutter {
    source '../..'
}

dependencies {
    api "com.yubico.yubikit:android:$project.yubiKitVersion"
    api "com.yubico.yubikit:management:$project.yubiKitVersion"
    api "com.yubico.yubikit:oath:$project.yubiKitVersion"
    api "com.yubico.yubikit:support:$project.yubiKitVersion"

    implementation 'org.jetbrains.kotlinx:kotlinx-serialization-core:1.3.2'
    implementation 'org.jetbrains.kotlinx:kotlinx-serialization-json:1.3.2'

    // Lifecycle
    implementation 'androidx.lifecycle:lifecycle-viewmodel-ktx:2.5.1'
    implementation 'androidx.lifecycle:lifecycle-extensions:2.2.0'

    implementation 'androidx.fragment:fragment-ktx:1.5.2'
    implementation 'androidx.preference:preference-ktx:1.2.0'

    implementation 'com.google.android.material:material:1.6.1'

    // testing dependencies
    testImplementation "junit:junit:$project.junitVersion"
    testImplementation "org.mockito:mockito-core:$project.mockitoVersion"
    testImplementation 'android.arch.core:core-testing:1.1.1'
}<|MERGE_RESOLUTION|>--- conflicted
+++ resolved
@@ -33,11 +33,7 @@
 
 android {
 
-<<<<<<< HEAD
     compileSdkVersion project.compileSdkVersion
-=======
-    compileSdkVersion 33
->>>>>>> 38a2a852
 
     compileOptions {
         sourceCompatibility JavaVersion.VERSION_1_8
