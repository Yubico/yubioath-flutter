--- conflicted
+++ resolved
@@ -4,14 +4,6 @@
 import 'package:flutter/material.dart';
 import 'package:flutter_test/flutter_test.dart';
 import 'package:integration_test/integration_test.dart';
-<<<<<<< HEAD
-import 'package:yubico_authenticator/app/views/no_device_screen.dart';
-=======
-import 'package:yubico_authenticator/android/init.dart' as android;
-import 'package:yubico_authenticator/app/views/device_error_screen.dart';
-import 'package:yubico_authenticator/core/state.dart';
-import 'package:yubico_authenticator/desktop/init.dart' as desktop;
->>>>>>> c0a6bb95
 import 'package:yubico_authenticator/oath/views/account_list.dart';
 import 'package:yubico_authenticator/oath/views/oath_screen.dart';
 
@@ -52,8 +44,6 @@
       await tester.pumpWidget(await getAuthenticatorApp());
       await tester.pump(const Duration(milliseconds: 500));
 
-      expect(find.byType(DeviceErrorScreen), findsNothing,
-          reason: 'No YubiKey connected');
       expect(find.byType(OathScreen), findsOneWidget);
 
       await tester.tap(find.byType(FloatingActionButton));
@@ -82,11 +72,7 @@
 
       await tester.pump(const Duration(milliseconds: 500));
 
-      expect(
-          find.descendant(
-              of: find.byType(AccountList),
-              matching: find.textContaining(issuer)),
-          findsOneWidget);
+      expect(find.descendant(of: find.byType(AccountList), matching: find.textContaining(issuer)), findsOneWidget);
 
       await tester.pump(const Duration(seconds: 3));
     });
