--- conflicted
+++ resolved
@@ -4,11 +4,8 @@
 
 list(APPEND FLUTTER_PLUGIN_LIST
   desktop_drop
-<<<<<<< HEAD
+  local_notifier
   platform_util
-=======
-  local_notifier
->>>>>>> 4f0fe0a7
   screen_retriever
   tray_manager
   url_launcher_windows
