--- conflicted
+++ resolved
@@ -144,6 +144,8 @@
           if (!mounted) return;
           Navigator.of(context).pop();
           showMessage(context, 'Account added');
+        } on UserCancelledException catch (_) {
+          // ignored
         } catch (e) {
           _log.error('Failed to add account', e);
           showMessage(context, 'Failed adding account');
@@ -159,46 +161,7 @@
       title: const Text('Add account'),
       actions: [
         TextButton(
-<<<<<<< HEAD
-          onPressed: isValid
-              ? () async {
-                  if (secretLengthValid) {
-                    final issuer = _issuerController.text;
-
-                    final cred = CredentialData(
-                      issuer: issuer.isEmpty ? null : issuer,
-                      name: _accountController.text,
-                      secret: secret,
-                      oathType: _oathType,
-                      hashAlgorithm: _hashAlgorithm,
-                      digits: _digits,
-                      period: period,
-                    );
-
-                    try {
-                      await ref
-                          .read(credentialListProvider(widget.devicePath)
-                          .notifier)
-                          .addAccount(cred.toUri(), requireTouch: _touch);
-                      if (!mounted) return;
-                      Navigator.of(context).pop();
-                      showMessage(context, 'Account added');
-                    } on UserCancelledException catch (_) {
-                      // ignored
-                    } catch (e) {
-                      _log.error('Failed to add account', e);
-                      showMessage(context, 'Failed adding account');
-                    }
-                  } else {
-                    setState(() {
-                      _validateSecretLength = true;
-                    });
-                  }
-                }
-              : null,
-=======
           onPressed: isValid ? submit : null,
->>>>>>> 3a485b9c
           child: const Text('Save', key: Key('save_btn')),
         ),
       ],
