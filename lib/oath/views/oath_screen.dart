import 'dart:io';

import 'package:flutter/material.dart';
import 'package:flutter/services.dart';
import 'package:flutter_riverpod/flutter_riverpod.dart';

import '../../app/message.dart';
import '../../app/models.dart';
import '../../app/shortcuts.dart';
import '../../app/views/app_failure_page.dart';
import '../../app/views/app_loading_screen.dart';
import '../../app/views/app_page.dart';
import '../../app/views/graphics.dart';
import '../../app/views/message_page.dart';
import '../../widgets/menu_list_tile.dart';
import '../models.dart';
import '../state.dart';
import 'account_list.dart';
import 'add_account_page.dart';
import 'manage_password_dialog.dart';
import 'reset_dialog.dart';

class OathScreen extends ConsumerWidget {
  final DevicePath devicePath;
  const OathScreen(this.devicePath, {super.key});

  @override
  Widget build(BuildContext context, WidgetRef ref) {
    return ref.watch(oathStateProvider(devicePath)).when(
          loading: () => AppPage(
            title: const Text('Authenticator'),
            centered: true,
            child: const AppLoadingScreen(),
          ),
          error: (error, _) => AppFailurePage(
            title: const Text('Authenticator'),
            cause: error,
          ),
          data: (oathState) =>
              oathState.locked ? _LockedView(devicePath, oathState) : _UnlockedView(devicePath, oathState),
        );
  }
}

class _LockedView extends ConsumerWidget {
  final DevicePath devicePath;
  final OathState oathState;

  const _LockedView(this.devicePath, this.oathState);

  @override
  Widget build(BuildContext context, WidgetRef ref) => AppPage(
        title: const Text('Authenticator'),
<<<<<<< HEAD
        actions: [
          OutlinedButton.icon(
            label: const Text('Options'),
            icon: const Icon(Icons.tune),
            onPressed: () {
              showBottomMenu(context, [
                MenuAction(
                  text: 'Manage password',
                  icon: const Icon(Icons.password),
                  action: (context) {
                    showDialog(
                      context: context,
                      builder: (context) => ManagePasswordDialog(devicePath, oathState),
                    );
                  },
                ),
                MenuAction(
                  text: 'Reset OATH',
                  icon: const Icon(Icons.delete),
                  action: (context) {
                    showDialog(
                      context: context,
                      builder: (context) => ResetDialog(devicePath),
                    );
                  },
                ),
              ]);
=======
        keyActions: [
          buildMenuItem(
            title: const Text('Manage password'),
            leading: const Icon(Icons.password),
            action: () {
              showBlurDialog(
                context: context,
                builder: (context) =>
                    ManagePasswordDialog(devicePath, oathState),
              );
            },
          ),
          buildMenuItem(
            title: const Text('Reset OATH'),
            leading: const Icon(Icons.delete),
            action: () {
              showBlurDialog(
                context: context,
                builder: (context) => ResetDialog(devicePath),
              );
>>>>>>> 1b900e31
            },
          ),
        ],
        child: Column(
          children: [
            _UnlockForm(
              devicePath,
              keystore: oathState.keystore,
            ),
          ],
        ),
      );
}

class _UnlockedView extends ConsumerStatefulWidget {
  final DevicePath devicePath;
  final OathState oathState;

  const _UnlockedView(this.devicePath, this.oathState);

  @override
  ConsumerState<ConsumerStatefulWidget> createState() => _UnlockedViewState();
}

class _UnlockedViewState extends ConsumerState<_UnlockedView> {
  late FocusNode searchFocus;
  late TextEditingController searchController;

  @override
  void initState() {
    super.initState();
    searchFocus = FocusNode();
    searchController = TextEditingController(text: ref.read(searchProvider));
  }

  @override
  void dispose() {
    searchFocus.dispose();
    searchController.dispose();
    super.dispose();
  }

  @override
  Widget build(BuildContext context) {
<<<<<<< HEAD
    final isEmpty = ref.watch(credentialListProvider(widget.devicePath).select((value) => value?.isEmpty == true));
    if (isEmpty) {
=======
    final credentials = ref.watch(credentialsProvider);
    if (credentials?.isEmpty == true) {
>>>>>>> 1b900e31
      return MessagePage(
        title: const Text('Authenticator'),
        graphic: noAccounts,
        header: 'No accounts',
        keyActions: _buildActions(
          context,
          used: 0,
          capacity: widget.oathState.version.isAtLeast(4) ? 32 : null,
        ),
      );
    }
    return Actions(
      actions: {
        SearchIntent: CallbackAction(onInvoke: (_) {
          searchController.selection = TextSelection(baseOffset: 0, extentOffset: searchController.text.length);
          searchFocus.requestFocus();
          return null;
        }),
      },
      child: AppPage(
        title: Focus(
          canRequestFocus: false,
          onKeyEvent: (node, event) {
            if (event.logicalKey == LogicalKeyboardKey.arrowDown) {
              node.focusInDirection(TraversalDirection.down);
              return KeyEventResult.handled;
            }
            return KeyEventResult.ignored;
          },
          child: Builder(builder: (context) {
            return TextFormField(
              key: const Key('search_accounts'),
              controller: searchController,
              focusNode: searchFocus,
              style: Theme.of(context).textTheme.titleSmall,
              decoration: const InputDecoration(
                hintText: 'Search accounts',
                isDense: true,
                prefixIcon: Icon(Icons.search_outlined),
                prefixIconConstraints: BoxConstraints(
                  minHeight: 30,
                  minWidth: 30,
                ),
                border: InputBorder.none,
              ),
              onChanged: (value) {
                ref.read(searchProvider.notifier).setFilter(value);
              },
              textInputAction: TextInputAction.next,
              onFieldSubmitted: (value) {
                Focus.of(context).focusInDirection(TraversalDirection.down);
              },
            );
          }),
        ),
        keyActions: _buildActions(
          context,
          used: credentials?.length ?? 0,
          capacity: widget.oathState.version.isAtLeast(4) ? 32 : null,
        ),
        child: AccountList(widget.devicePath, widget.oathState),
      ),
    );
  }

  List<PopupMenuEntry> _buildActions(BuildContext context,
      {required int used, int? capacity}) {
    return [
<<<<<<< HEAD
      OutlinedButton.icon(
        key: const Key('add oath account'),
        style: isEmpty ? AppTheme.primaryOutlinedButtonStyle(context) : null,
        label: const Text('Add account'),
        icon: const Icon(Icons.person_add_alt_1),
        onPressed: () {
          showDialog(
            context: context,
            builder: (context) => OathAddAccountPage(
              widget.devicePath,
              widget.oathState,
              openQrScanner: Platform.isAndroid,
            ),
          );
        },
      ),
      OutlinedButton.icon(
        label: const Text('Options'),
        icon: const Icon(Icons.tune),
        onPressed: () {
          showBottomMenu(context, [
            MenuAction(
              text: widget.oathState.hasKey ? 'Manage password' : 'Set password',
              icon: const Icon(Icons.password),
              action: (context) {
                showDialog(
                  context: context,
                  builder: (context) => ManagePasswordDialog(widget.devicePath, widget.oathState),
                );
              },
            ),
            MenuAction(
              text: 'Reset OATH',
              icon: const Icon(Icons.delete),
              action: (context) {
                showDialog(
=======
      buildMenuItem(
        title: const Text('Add account'),
        leading: const Icon(Icons.person_add_alt_1),
        trailing: capacity != null ? '$used/$capacity' : null,
        action: capacity == null || capacity > used
            ? () {
                showBlurDialog(
>>>>>>> 1b900e31
                  context: context,
                  builder: (context) => OathAddAccountPage(
                    widget.devicePath,
                    widget.oathState,
                    openQrScanner: Platform.isAndroid,
                  ),
                );
              }
            : null,
      ),
      buildMenuItem(
          title: Text(
              widget.oathState.hasKey ? 'Manage password' : 'Set password'),
          leading: const Icon(Icons.password),
          action: () {
            showBlurDialog(
              context: context,
              builder: (context) =>
                  ManagePasswordDialog(widget.devicePath, widget.oathState),
            );
          }),
      buildMenuItem(
          title: const Text('Reset OATH'),
          leading: const Icon(Icons.delete),
          action: () {
            showBlurDialog(
              context: context,
              builder: (context) => ResetDialog(widget.devicePath),
            );
          }),
    ];
  }
}

class _UnlockForm extends ConsumerStatefulWidget {
  final DevicePath _devicePath;
  final KeystoreState keystore;
  const _UnlockForm(this._devicePath, {required this.keystore});

  @override
  ConsumerState<_UnlockForm> createState() => _UnlockFormState();
}

class _UnlockFormState extends ConsumerState<_UnlockForm> {
  final _passwordController = TextEditingController();
  bool _remember = false;
  bool _passwordIsWrong = false;
  bool _isObscure = true;

  void _submit() async {
    setState(() {
      _passwordIsWrong = false;
    });
    final result = await ref
        .read(oathStateProvider(widget._devicePath).notifier)
        .unlock(_passwordController.text, remember: _remember);
    if (!mounted) return;
    if (!result.first) {
      setState(() {
        _passwordIsWrong = true;
        _passwordController.clear();
      });
    } else if (_remember && !result.second) {
      showMessage(context, 'Failed to remember password');
    }
  }

  @override
  Widget build(BuildContext context) {
    final keystoreFailed = widget.keystore == KeystoreState.failed;
    return Column(
      children: [
        Padding(
          padding: const EdgeInsets.only(left: 18.0, right: 18, top: 32),
          child: Column(
            crossAxisAlignment: CrossAxisAlignment.start,
            children: [
              const Text(
                'Enter the OATH password for your YubiKey',
              ),
              const SizedBox(height: 16.0),
              TextField(
                key: const Key('oath password'),
                controller: _passwordController,
                autofocus: true,
                obscureText: _isObscure,
                decoration: InputDecoration(
                  border: const OutlineInputBorder(),
                  labelText: 'Password',
                  errorText: _passwordIsWrong ? 'Wrong password' : null,
                  helperText: '', // Prevents resizing when errorText shown
                  prefixIcon: const Icon(Icons.password_outlined),
                  suffixIcon: IconButton(
                    icon: Icon(
                      _isObscure ? Icons.visibility : Icons.visibility_off,
                    ),
                    onPressed: () {
                      setState(() {
                        _isObscure = !_isObscure;
                      });
                    },
                  ),
                ),
                onChanged: (_) => setState(() {
                  _passwordIsWrong = false;
                }), // Update state on change
                onSubmitted: (_) => _submit(),
              ),
            ],
          ),
        ),
        const SizedBox(height: 8.0),
        keystoreFailed
            ? const ListTile(
                leading: Icon(Icons.warning_amber_rounded),
                title: Text('OS Keystore unavailable'),
                dense: true,
                minLeadingWidth: 0,
              )
            : CheckboxListTile(
                title: const Text('Remember password'),
                dense: true,
                controlAffinity: ListTileControlAffinity.leading,
                value: _remember,
                onChanged: (value) {
                  setState(() {
                    _remember = value ?? false;
                  });
                },
              ),
        Padding(
          padding: const EdgeInsets.only(top: 12.0, right: 18.0, bottom: 4.0),
          child: Align(
            alignment: Alignment.centerRight,
            child: ElevatedButton(
              key: const Key('oath unlock'),
              onPressed: _passwordController.text.isNotEmpty ? _submit : null,
              child: const Text('Unlock'),
            ),
          ),
        ),
      ],
    );
  }
}<|MERGE_RESOLUTION|>--- conflicted
+++ resolved
@@ -36,8 +36,9 @@
             title: const Text('Authenticator'),
             cause: error,
           ),
-          data: (oathState) =>
-              oathState.locked ? _LockedView(devicePath, oathState) : _UnlockedView(devicePath, oathState),
+          data: (oathState) => oathState.locked
+              ? _LockedView(devicePath, oathState)
+              : _UnlockedView(devicePath, oathState),
         );
   }
 }
@@ -51,35 +52,6 @@
   @override
   Widget build(BuildContext context, WidgetRef ref) => AppPage(
         title: const Text('Authenticator'),
-<<<<<<< HEAD
-        actions: [
-          OutlinedButton.icon(
-            label: const Text('Options'),
-            icon: const Icon(Icons.tune),
-            onPressed: () {
-              showBottomMenu(context, [
-                MenuAction(
-                  text: 'Manage password',
-                  icon: const Icon(Icons.password),
-                  action: (context) {
-                    showDialog(
-                      context: context,
-                      builder: (context) => ManagePasswordDialog(devicePath, oathState),
-                    );
-                  },
-                ),
-                MenuAction(
-                  text: 'Reset OATH',
-                  icon: const Icon(Icons.delete),
-                  action: (context) {
-                    showDialog(
-                      context: context,
-                      builder: (context) => ResetDialog(devicePath),
-                    );
-                  },
-                ),
-              ]);
-=======
         keyActions: [
           buildMenuItem(
             title: const Text('Manage password'),
@@ -100,7 +72,6 @@
                 context: context,
                 builder: (context) => ResetDialog(devicePath),
               );
->>>>>>> 1b900e31
             },
           ),
         ],
@@ -145,13 +116,8 @@
 
   @override
   Widget build(BuildContext context) {
-<<<<<<< HEAD
-    final isEmpty = ref.watch(credentialListProvider(widget.devicePath).select((value) => value?.isEmpty == true));
-    if (isEmpty) {
-=======
     final credentials = ref.watch(credentialsProvider);
     if (credentials?.isEmpty == true) {
->>>>>>> 1b900e31
       return MessagePage(
         title: const Text('Authenticator'),
         graphic: noAccounts,
@@ -166,7 +132,8 @@
     return Actions(
       actions: {
         SearchIntent: CallbackAction(onInvoke: (_) {
-          searchController.selection = TextSelection(baseOffset: 0, extentOffset: searchController.text.length);
+          searchController.selection = TextSelection(
+              baseOffset: 0, extentOffset: searchController.text.length);
           searchFocus.requestFocus();
           return null;
         }),
@@ -220,44 +187,6 @@
   List<PopupMenuEntry> _buildActions(BuildContext context,
       {required int used, int? capacity}) {
     return [
-<<<<<<< HEAD
-      OutlinedButton.icon(
-        key: const Key('add oath account'),
-        style: isEmpty ? AppTheme.primaryOutlinedButtonStyle(context) : null,
-        label: const Text('Add account'),
-        icon: const Icon(Icons.person_add_alt_1),
-        onPressed: () {
-          showDialog(
-            context: context,
-            builder: (context) => OathAddAccountPage(
-              widget.devicePath,
-              widget.oathState,
-              openQrScanner: Platform.isAndroid,
-            ),
-          );
-        },
-      ),
-      OutlinedButton.icon(
-        label: const Text('Options'),
-        icon: const Icon(Icons.tune),
-        onPressed: () {
-          showBottomMenu(context, [
-            MenuAction(
-              text: widget.oathState.hasKey ? 'Manage password' : 'Set password',
-              icon: const Icon(Icons.password),
-              action: (context) {
-                showDialog(
-                  context: context,
-                  builder: (context) => ManagePasswordDialog(widget.devicePath, widget.oathState),
-                );
-              },
-            ),
-            MenuAction(
-              text: 'Reset OATH',
-              icon: const Icon(Icons.delete),
-              action: (context) {
-                showDialog(
-=======
       buildMenuItem(
         title: const Text('Add account'),
         leading: const Icon(Icons.person_add_alt_1),
@@ -265,7 +194,6 @@
         action: capacity == null || capacity > used
             ? () {
                 showBlurDialog(
->>>>>>> 1b900e31
                   context: context,
                   builder: (context) => OathAddAccountPage(
                     widget.devicePath,
@@ -348,7 +276,6 @@
               ),
               const SizedBox(height: 16.0),
               TextField(
-                key: const Key('oath password'),
                 controller: _passwordController,
                 autofocus: true,
                 obscureText: _isObscure,
@@ -401,7 +328,6 @@
           child: Align(
             alignment: Alignment.centerRight,
             child: ElevatedButton(
-              key: const Key('oath unlock'),
               onPressed: _passwordController.text.isNotEmpty ? _submit : null,
               child: const Text('Unlock'),
             ),
