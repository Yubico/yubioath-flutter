import 'dart:io';

import 'package:flutter/material.dart';
import 'package:flutter/services.dart';
import 'package:flutter_gen/gen_l10n/app_localizations.dart';
import 'package:flutter_riverpod/flutter_riverpod.dart';

import '../../app/message.dart';
import '../../app/models.dart';
import '../../app/shortcuts.dart';
import '../../app/views/app_failure_page.dart';
import '../../app/views/app_loading_screen.dart';
import '../../app/views/app_page.dart';
import '../../app/views/graphics.dart';
import '../../app/views/message_page.dart';
import '../../widgets/menu_list_tile.dart';
import '../models.dart';
import '../state.dart';
import 'account_list.dart';
import 'add_account_page.dart';
import 'manage_password_dialog.dart';
import 'reset_dialog.dart';

class OathScreen extends ConsumerWidget {
  final DevicePath devicePath;
  const OathScreen(this.devicePath, {super.key});

  @override
  Widget build(BuildContext context, WidgetRef ref) {
    return ref.watch(oathStateProvider(devicePath)).when(
          loading: () => AppPage(
            title: Text(AppLocalizations.of(context)!.oath_authenticator),
            centered: true,
            child: const AppLoadingScreen(),
          ),
          error: (error, _) => AppFailurePage(
            title: Text(AppLocalizations.of(context)!.oath_authenticator),
            cause: error,
          ),
          data: (oathState) => oathState.locked
              ? _LockedView(devicePath, oathState)
              : _UnlockedView(devicePath, oathState),
        );
  }
}

class _LockedView extends ConsumerWidget {
  final DevicePath devicePath;
  final OathState oathState;

  const _LockedView(this.devicePath, this.oathState);

  @override
  Widget build(BuildContext context, WidgetRef ref) => AppPage(
        title: Text(AppLocalizations.of(context)!.oath_authenticator),
        keyActions: [
          buildMenuItem(
            title: Text(AppLocalizations.of(context)!.oath_manage_password),
            leading: const Icon(Icons.password),
            action: () {
              showBlurDialog(
                context: context,
                builder: (context) =>
                    ManagePasswordDialog(devicePath, oathState),
              );
            },
          ),
          buildMenuItem(
            title: Text(AppLocalizations.of(context)!.oath_reset_oath),
            leading: const Icon(Icons.delete),
            action: () {
              showBlurDialog(
                context: context,
                builder: (context) => ResetDialog(devicePath),
              );
            },
          ),
        ],
        child: Column(
          children: [
            _UnlockForm(
              devicePath,
              keystore: oathState.keystore,
            ),
          ],
        ),
      );
}

class _UnlockedView extends ConsumerStatefulWidget {
  final DevicePath devicePath;
  final OathState oathState;

  const _UnlockedView(this.devicePath, this.oathState);

  @override
  ConsumerState<ConsumerStatefulWidget> createState() => _UnlockedViewState();
}

class _UnlockedViewState extends ConsumerState<_UnlockedView> {
  late FocusNode searchFocus;
  late TextEditingController searchController;

  @override
  void initState() {
    super.initState();
    searchFocus = FocusNode();
    searchController = TextEditingController(text: ref.read(searchProvider));
  }

  @override
  void dispose() {
    searchFocus.dispose();
    searchController.dispose();
    super.dispose();
  }

  @override
  Widget build(BuildContext context) {
    final credentials = ref.watch(credentialsProvider);
    if (credentials?.isEmpty == true) {
      return MessagePage(
        title: Text(AppLocalizations.of(context)!.oath_authenticator),
        graphic: noAccounts,
        header: AppLocalizations.of(context)!.oath_no_accounts,
        keyActions: _buildActions(
          context,
          credentials: null,
        ),
      );
    }
    return Actions(
      actions: {
        SearchIntent: CallbackAction(onInvoke: (_) {
          searchController.selection = TextSelection(
              baseOffset: 0, extentOffset: searchController.text.length);
          searchFocus.requestFocus();
          return null;
        }),
      },
      child: AppPage(
        title: Focus(
          canRequestFocus: false,
          onKeyEvent: (node, event) {
            if (event.logicalKey == LogicalKeyboardKey.arrowDown) {
              node.focusInDirection(TraversalDirection.down);
              return KeyEventResult.handled;
            }
            return KeyEventResult.ignored;
          },
          child: Builder(builder: (context) {
            final textTheme = Theme.of(context).textTheme;
            return TextFormField(
              key: const Key('search_accounts'),
              controller: searchController,
              focusNode: searchFocus,
              // Use the default style, but with a smaller font size:
              style: textTheme.subtitle1
                  ?.copyWith(fontSize: textTheme.titleSmall?.fontSize),
              decoration: InputDecoration(
                hintText: AppLocalizations.of(context)!.oath_search_accounts,
                isDense: true,
                prefixIcon: const Icon(Icons.search_outlined),
                prefixIconConstraints: const BoxConstraints(
                  minHeight: 30,
                  minWidth: 30,
                ),
                border: InputBorder.none,
              ),
              onChanged: (value) {
                ref.read(searchProvider.notifier).setFilter(value);
              },
              textInputAction: TextInputAction.next,
              onFieldSubmitted: (value) {
                Focus.of(context).focusInDirection(TraversalDirection.down);
              },
            );
          }),
        ),
        keyActions: _buildActions(
          context,
          credentials: credentials,
        ),
        child: AccountList(widget.devicePath, widget.oathState),
      ),
    );
  }

  List<PopupMenuEntry> _buildActions(
    BuildContext context, {
    required List<OathCredential>? credentials,
  }) {
    final used = credentials?.length ?? 0;
    final capacity = widget.oathState.version.isAtLeast(4) ? 32 : null;
    return [
      buildMenuItem(
<<<<<<< HEAD
        title: const Text('Add account', key: Key('add oath account')),
=======
        title: Text(AppLocalizations.of(context)!.oath_add_account),
>>>>>>> 844a5dcf
        leading: const Icon(Icons.person_add_alt_1),
        trailing: capacity != null ? '$used/$capacity' : null,
        action: capacity == null || capacity > used
            ? () {
                showBlurDialog(
                  context: context,
                  builder: (context) => OathAddAccountPage(
                    widget.devicePath,
                    widget.oathState,
                    credentials: credentials,
                    openQrScanner: Platform.isAndroid,
                  ),
                );
              }
            : null,
      ),
      buildMenuItem(
<<<<<<< HEAD
          title: Text(
              widget.oathState.hasKey ? 'Manage password' : 'Set password',
              key: const Key('set or manage oath password')),
=======
          title: Text(widget.oathState.hasKey
              ? AppLocalizations.of(context)!.oath_manage_password
              : AppLocalizations.of(context)!.oath_set_password),
>>>>>>> 844a5dcf
          leading: const Icon(Icons.password),
          action: () {
            showBlurDialog(
              context: context,
              builder: (context) =>
                  ManagePasswordDialog(widget.devicePath, widget.oathState),
            );
          }),
      buildMenuItem(
<<<<<<< HEAD
          title: const Text('Reset OATH',
              key: Key('reset oath app')),
=======
          title: Text(AppLocalizations.of(context)!.oath_reset_oath),
>>>>>>> 844a5dcf
          leading: const Icon(Icons.delete),
          action: () {
            showBlurDialog(
              context: context,
              builder: (context) => ResetDialog(widget.devicePath),
            );
          }),
    ];
  }
}

class _UnlockForm extends ConsumerStatefulWidget {
  final DevicePath _devicePath;
  final KeystoreState keystore;
  const _UnlockForm(this._devicePath, {required this.keystore});

  @override
  ConsumerState<_UnlockForm> createState() => _UnlockFormState();
}

class _UnlockFormState extends ConsumerState<_UnlockForm> {
  final _passwordController = TextEditingController();
  bool _remember = false;
  bool _passwordIsWrong = false;
  bool _isObscure = true;

  void _submit() async {
    setState(() {
      _passwordIsWrong = false;
    });
    final result = await ref
        .read(oathStateProvider(widget._devicePath).notifier)
        .unlock(_passwordController.text, remember: _remember);
    if (!mounted) return;
    if (!result.first) {
      setState(() {
        _passwordIsWrong = true;
        _passwordController.clear();
      });
    } else if (_remember && !result.second) {
      showMessage(
          context, AppLocalizations.of(context)!.oath_failed_remember_pw);
    }
  }

  @override
  Widget build(BuildContext context) {
    final keystoreFailed = widget.keystore == KeystoreState.failed;
    return Column(
      children: [
        Padding(
          padding: const EdgeInsets.only(left: 18.0, right: 18, top: 32),
          child: Column(
            crossAxisAlignment: CrossAxisAlignment.start,
            children: [
              Text(
                AppLocalizations.of(context)!.oath_enter_oath_pw,
              ),
              const SizedBox(height: 16.0),
              TextField(
                key: const Key('oath password'),
                controller: _passwordController,
                autofocus: true,
                obscureText: _isObscure,
                decoration: InputDecoration(
                  border: const OutlineInputBorder(),
                  labelText: AppLocalizations.of(context)!.oath_password,
                  errorText: _passwordIsWrong
                      ? AppLocalizations.of(context)!.oath_wrong_password
                      : null,
                  helperText: '', // Prevents resizing when errorText shown
                  prefixIcon: const Icon(Icons.password_outlined),
                  suffixIcon: IconButton(
                    icon: Icon(
                      _isObscure ? Icons.visibility : Icons.visibility_off,
                      color: IconTheme.of(context).color,
                    ),
                    onPressed: () {
                      setState(() {
                        _isObscure = !_isObscure;
                      });
                    },
                  ),
                ),
                onChanged: (_) => setState(() {
                  _passwordIsWrong = false;
                }), // Update state on change
                onSubmitted: (_) => _submit(),
              ),
            ],
          ),
        ),
        const SizedBox(height: 8.0),
        keystoreFailed
            ? ListTile(
                leading: const Icon(Icons.warning_amber_rounded),
                title: Text(
                    AppLocalizations.of(context)!.oath_keystore_unavailable),
                dense: true,
                minLeadingWidth: 0,
              )
            : CheckboxListTile(
                title:
                    Text(AppLocalizations.of(context)!.oath_remember_password),
                dense: true,
                controlAffinity: ListTileControlAffinity.leading,
                value: _remember,
                onChanged: (value) {
                  setState(() {
                    _remember = value ?? false;
                  });
                },
              ),
        Padding(
          padding: const EdgeInsets.only(top: 12.0, right: 18.0, bottom: 4.0),
          child: Align(
            alignment: Alignment.centerRight,
<<<<<<< HEAD
            child: ElevatedButton(
              key: const Key('oath unlock'),
=======
            child: ElevatedButton.icon(
              label: Text(AppLocalizations.of(context)!.oath_unlock),
              icon: const Icon(Icons.lock_open),
>>>>>>> 844a5dcf
              onPressed: _passwordController.text.isNotEmpty ? _submit : null,
            ),
          ),
        ),
      ],
    );
  }
}<|MERGE_RESOLUTION|>--- conflicted
+++ resolved
@@ -193,13 +193,10 @@
     final used = credentials?.length ?? 0;
     final capacity = widget.oathState.version.isAtLeast(4) ? 32 : null;
     return [
-      buildMenuItem(
-<<<<<<< HEAD
-        title: const Text('Add account', key: Key('add oath account')),
-=======
-        title: Text(AppLocalizations.of(context)!.oath_add_account),
->>>>>>> 844a5dcf
-        leading: const Icon(Icons.person_add_alt_1),
+    buildMenuItem(
+      title: Text(AppLocalizations.of(context)!.oath_add_account,
+        key: const Key('add oath account'),),
+      leading: const Icon(Icons.person_add_alt_1),
         trailing: capacity != null ? '$used/$capacity' : null,
         action: capacity == null || capacity > used
             ? () {
@@ -216,15 +213,9 @@
             : null,
       ),
       buildMenuItem(
-<<<<<<< HEAD
-          title: Text(
-              widget.oathState.hasKey ? 'Manage password' : 'Set password',
-              key: const Key('set or manage oath password')),
-=======
           title: Text(widget.oathState.hasKey
               ? AppLocalizations.of(context)!.oath_manage_password
-              : AppLocalizations.of(context)!.oath_set_password),
->>>>>>> 844a5dcf
+              : AppLocalizations.of(context)!.oath_set_password, key: const Key('set or manage oath password')),
           leading: const Icon(Icons.password),
           action: () {
             showBlurDialog(
@@ -234,12 +225,7 @@
             );
           }),
       buildMenuItem(
-<<<<<<< HEAD
-          title: const Text('Reset OATH',
-              key: Key('reset oath app')),
-=======
-          title: Text(AppLocalizations.of(context)!.oath_reset_oath),
->>>>>>> 844a5dcf
+          title: Text(AppLocalizations.of(context)!.oath_reset_oath, key: const Key('reset oath app')),
           leading: const Icon(Icons.delete),
           action: () {
             showBlurDialog(
@@ -357,14 +343,10 @@
           padding: const EdgeInsets.only(top: 12.0, right: 18.0, bottom: 4.0),
           child: Align(
             alignment: Alignment.centerRight,
-<<<<<<< HEAD
-            child: ElevatedButton(
+            child: ElevatedButton.icon(
               key: const Key('oath unlock'),
-=======
-            child: ElevatedButton.icon(
               label: Text(AppLocalizations.of(context)!.oath_unlock),
               icon: const Icon(Icons.lock_open),
->>>>>>> 844a5dcf
               onPressed: _passwordController.text.isNotEmpty ? _submit : null,
             ),
           ),
