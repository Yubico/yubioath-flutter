{
    "@@locale": "de",

    "@_readme": {
        "notes": [
            "Alle Zeichenketten beginnen mit einem Großbuchstaben.",
            "Gruppieren Sie Zeichenketten nach Kategorie, aber fügen Sie nicht zu einem Bereich hinzu, wenn sie in mehreren Bereichen verwendet werden können.",
            "Führen Sie check_strings.py für die .arb Datei aus, um Probleme zu finden. Passen Sie @_lint_rules nach Sprache an wie nötig."
        ],
        "prefixes": {
            "s_": "Ein einzelnes Wort oder wenige Wörter. Sollte kurz genug sein, um auf einer Schaltfläche oder einer Überschrift angezeigt zu werden.",
            "l_": "Eine einzelne Zeile, kann umbgebrochen werden. Sollte nicht mehr als einen Satz umfassen und nicht mit einem Punkt enden.",
            "p_": "Ein oder mehrere ganze Sätze mit allen Satzzeichen.",
            "q_": "Eine Frage, die mit einem Fragezeichen endet."
        }
    },

    "@_lint_rules": {
        "p_ending_chars": ".!",
        "q_ending_chars": "?",
        "s_max_words": 4,
        "s_max_length": 32
    },

    "app_name": "Yubico Authenticator",

    "s_save": "Speichern",
    "s_cancel": "Abbrechen",
    "s_close": "Schließen",
    "s_delete": "Löschen",
    "s_move": "Verschieben",
    "s_quit": "Beenden",
    "s_enable": "Aktivieren",
    "s_enabled": "Aktiviert",
    "s_disabled": "Deaktiviert",
    "s_status": "Status",
    "s_unlock": "Entsperren",
    "s_calculate": "Berechnen",
    "s_import": "Importieren",
    "s_overwrite": "Überschreiben",
    "s_label": "Beschriftung",
    "s_name": "Name",
    "s_usb": "USB",
    "s_nfc": "NFC",
    "s_options": "Optionen",
    "s_details": "Details",
    "s_show_window": "Fenster anzeigen",
    "s_hide_window": "Fenster verstecken",
    "s_expand_navigation": "Navigation erweitern",
    "s_collapse_navigation": "Navigation einklappen",
    "s_expand_sidebar": "Sidebar erweitern",
    "s_collapse_sidebar": "Sidebar einklappen",
    "q_rename_target": "{label} umbenennen?",
    "@q_rename_target": {
        "placeholders": {
            "label": {}
        }
    },
    "l_bullet": "• {item}",
    "@l_bullet": {
        "placeholders": {
            "item": {}
        }
    },
    "s_none": "<keine>",

    "s_about": "Über",
    "s_algorithm": "Algorithmus",
    "s_appearance": "Aussehen",
    "s_actions": "Aktionen",
    "s_manage": "Verwalten",
    "s_setup": "Einrichten",
    "s_device": "Gerät",
    "s_application": "Anwendung",
    "s_settings": "Einstellungen",
    "l_settings_desc": "Anwendungs-Einstellungen ändern",
    "s_certificates": "Zertifikate",
    "s_security_key": "Sicherheitsschlüssel",
    "s_slots": "Slots",
    "s_help_and_about": "Hilfe und Über",
    "l_help_and_about_desc": "Problembehebung und Support",
    "s_help_and_feedback": "Hilfe und Feedback",
    "s_home": "Start",
    "s_user_guide": "Nutzeranleitung",
    "s_i_need_help": "Ich brauche Hilfe",
    "s_troubleshooting": "Problembehebung",
    "s_terms_of_use": "Nutzungsbedingungen",
    "s_privacy_policy": "Datenschutzerklärung",
    "s_open_src_licenses": "Open Source-Lizenzen",
    "s_configure_yk": "YubiKey konfigurieren",
    "s_please_wait": "Bitte warten\u2026",
    "s_secret_key": "Geheimer Schlüssel",
    "s_show_secret_key": "Geheimen Schlüssel anzeigen",
    "s_hide_secret_key": "Geheimen Schlüssel verstecken",
    "s_private_key": "Privater Schlüssel",
    "s_public_key": "Öffentlicher Schlüssel",
    "s_invalid_length": "Ungültige Länge",
    "l_invalid_format_allowed_chars": "Ungültiges Format, erlaubte Zeichen: {characters}",
    "@l_invalid_format_allowed_chars": {
        "placeholders": {
            "characters": {}
        }
    },
    "l_invalid_keyboard_character": "Ungültige Zeichen für ausgewählte Tastatur",
    "s_require_touch": "Berührung ist erforderlich",
    "q_have_account_info": "Haben Sie Konto-Informationen?",
    "s_run_diagnostics": "Diagnose ausführen",
    "s_log_level": "Log-Level: {level}",
    "@s_log_level": {
        "placeholders": {
            "level": {}
        }
    },
    "s_character_count": "Anzahl Zeichen",
    "s_learn_more": "Mehr\u00a0erfahren",

    "@_language": {},
    "s_language": "Sprache",
    "l_enable_community_translations": "Übersetzungen der Gemeinschaft aktivieren",
    "p_community_translations_desc": "Diese Übersetzungen werden von der Gemeinschaft erstellt und gewartet. Sie könnten Fehler enthalten oder unvollständig sein.",

    "@_theme": {},
    "s_app_theme": "App Theme",
    "s_choose_app_theme": "App Theme auswählen",
    "s_system_default": "Standard des Systems",
    "s_light_mode": "Heller Modus",
    "s_dark_mode": "Dunkler Modus",

    "@_layout": {},
    "s_list_layout": "Listen-Ansicht",
    "s_grid_layout": "Kachel-Ansicht",
    "s_mixed_layout": "Gemischte Ansicht",
    "s_select_layout": "Ansicht wählen",

    "@_yubikey_selection": {},
    "s_select_to_scan": "Zum Scannen auswählen",
    "s_hide_device": "Gerät verstecken",
    "s_show_hidden_devices": "Versteckte Geräte anzeigen",
    "s_sn_serial": "S/N: {serial}",
    "@s_sn_serial": {
        "placeholders": {
            "serial": {}
        }
    },
    "s_fw_version": "F/W: {version}",
    "@s_fw_version": {
        "placeholders": {
            "version": {}
        }
    },
    "@l_serial_number": {
        "placeholders": {
            "serial": {}
        }
    },
    "l_serial_number": "Seriennummer: {serial}",
    "@l_firmware_version": {
        "placeholders": {
            "version": {}
        }
    },
    "l_firmware_version": "Firmware-Version: {version}",
    "l_fips_capable": "FIPS fähig",
    "l_fips_approved": "FIPS freigegeben",

    "@_yubikey_interactions": {},
    "l_insert_yk": "YubiKey anschließen",
    "l_insert_or_tap_yk": "YubiKey anschließen oder dagegenhalten",
    "l_unplug_yk": "Entfernen Sie Ihren YubiKey",
    "l_reinsert_yk": "Schließen Sie Ihren YubiKey wieder an",
    "l_place_on_nfc_reader": "Halten Sie Ihren YubiKey zum NFC-Leser",
    "l_replace_yk_on_reader": "Halten Sie Ihren YubiKey wieder zum Leser",
    "l_remove_yk_from_reader": "Entfernen Sie Ihren YubiKey vom NFC-Leser",
    "p_try_reinsert_yk": "Versuchen Sie Ihren YubiKey zu entfernen und wieder anzuschließen.",
    "s_touch_required": "Berührung erforderlich",
    "l_touch_button_now": "Berühren Sie jetzt die Schaltfläche auf Ihrem YubiKey",
    "l_keep_touching_yk": "Berühren Sie Ihren YubiKey wiederholt\u2026",

    "@_capabilities": {},
    "s_capability_otp": "Yubico OTP",
    "s_capability_u2f": "FIDO U2F",
    "s_capability_fido2": "FIDO2",
    "s_capability_oath": "OATH",
    "s_capability_piv": "PIV",
    "s_capability_openpgp": "OpenPGP",
    "s_capability_hsmauth": "YubiHSM Auth",

    "@_app_configuration": {},
    "s_toggle_applications": "Anwendungen umschalten",
    "s_toggle_interfaces": "Schnittstellen umschalten",
    "p_toggle_applications_desc": "Anwendungen über verfügbare Transports aktivieren/deaktivieren.",
    "p_toggle_interfaces_desc": "USB-Schnittstellen aktivieren/deaktivieren.",
    "l_toggle_applications_desc": "Anwendungen aktivieren/deaktivieren",
    "l_toggle_interfaces_desc": "Schnittstellen aktivieren/deaktivieren",
    "s_reconfiguring_yk": "YubiKey wird neu konfiguriert\u2026",
    "s_config_updated": "Konfiguration aktualisiert",
    "l_config_updated_reinsert": "Konfiguration aktualisiert, entfernen Sie Ihren YubiKey und schließen ihn wieder an",
    "s_app_not_supported": "Anwendung nicht unterstützt",
    "l_app_not_supported_on_yk": "Der verwendete YubiKey unterstützt die Anwendung '{app}' nicht",
    "@l_app_not_supported_on_yk": {
        "placeholders": {
            "app": {}
        }
    },
    "s_app_disabled": "Anwendung deaktiviert",
    "l_app_disabled_desc": "Aktivieren Sie die Anwendung '{app}' auf Ihrem YubiKey für Zugriff",
    "@l_app_disabled_desc": {
        "placeholders": {
            "app": {}
        }
    },
    "s_fido_disabled": "FIDO2 deaktiviert",
    "l_webauthn_req_fido2": "WebAuthn erfordert, dass die FIDO2 Anwendung auf Ihrem YubiKey aktiviert ist",
    "s_lock_code": "Sperr-Code",
    "l_wrong_lock_code": "Falscher Sperr-Code",
    "s_show_lock_code": "Sperr-Code anzeigen",
    "s_hide_lock_code": "Sperr-Code verstecken",
    "p_lock_code_required_desc": "Die ausgeführte Aktion erfordert die Eingabe des Konfigurations-Sperr-Codes.",


    "@_connectivity_issues": {},
    "l_helper_not_responding": "Der Helper-Prozess antwortet nicht",
    "l_yk_no_access": "Auf diesen YubiKey kann nicht zugegriffen werden",
    "s_yk_inaccessible": "Gerät nicht zugänglich",
    "l_open_connection_failed": "Konnte keine Verbindung öffnen",
    "l_ccid_connection_failed": "Konnte keine Smartcard-Verbindung öffnen",
    "p_ccid_service_unavailable": "Stellen Sie sicher, dass Ihr Smartcard-Service funktioniert.",
    "p_pcscd_unavailable": "Stellen Sie sicher, dass pcscd installiert ist und ausgeführt wird.",
    "l_no_yk_present": "Kein YubiKey vorhanden",
    "s_unknown_type": "Unbekannter Typ",
    "s_unknown_device": "Unbekanntes Gerät",
    "s_unsupported_yk": "Nicht unterstützter YubiKey",
    "s_yk_not_recognized": "Geräte nicht erkannt",
    "p_operation_failed_try_again": "Die Aktion ist fehlgeschlagen, bitte versuchen Sie es erneut.",

    "@_general_errors": {},
    "l_error_occurred": "Es ist ein Fehler aufgetreten",
    "s_application_error": "Anwendungs-Fehler",
    "l_import_error": "Import-Fehler",
    "l_file_not_found": "Datei nicht gefunden",
    "l_file_too_big": "Datei ist zu groß",
    "l_filesystem_error": "Fehler beim Dateisystem-Zugriff",

    "@_pins": {},
    "s_pin": "PIN",
    "s_puk": "PUK",
    "s_set_pin": "PIN setzen",
    "s_change_pin": "PIN ändern",
    "s_change_puk": "PUK ändern",
    "s_show_pin": "PIN anzeigen",
    "s_hide_pin": "PIN verstecken",
    "s_show_puk": "PUK anzeigen",
    "s_hide_puk": "PUK verstecken",
    "s_current_pin": "Derzeitige PIN",
    "s_current_puk": "Derzeitiger PUK",
    "s_new_pin": "Neue PIN",
    "s_new_puk": "Neuer PUK",
    "s_confirm_pin": "PIN bestätigen",
    "s_confirm_puk": "PUK bestätigen",
    "s_unblock_pin": "PIN entsperren",
    "l_pin_mismatch": "PINs stimmen nicht überein",
    "l_puk_mismatch": "PUKs stimmen nicht überein",
    "s_pin_set": "PIN gesetzt",
    "s_puk_set": "PUK gesetzt",
    "l_set_pin_failed": "PIN konnte nicht gesetzt werden: {message}",
    "@l_set_pin_failed": {
        "placeholders": {
            "message": {}
        }
    },
    "l_attempts_remaining": "{retries} Versuch(e) verbleibend",
    "@l_attempts_remaining": {
        "placeholders": {
            "retries": {}
        }
    },
    "l_wrong_pin_attempts_remaining": "Falsche PIN, {retries} Versuch(e) verbleibend",
    "@l_wrong_pin_attempts_remaining": {
        "placeholders": {
            "retries": {}
        }
    },
    "l_wrong_puk_attempts_remaining": "Falscher PUK, {retries} Versuch(e) verbleibend",
    "@l_wrong_puk_attempts_remaining": {
        "placeholders": {
            "retries": {}
        }
    },
    "s_fido_pin_protection": "FIDO PIN Schutz",
    "s_pin_change_required": "PIN-Änderung erforderlich",
    "l_enter_fido2_pin": "Geben Sie die FIDO2 PIN für Ihren YubiKey ein",
    "l_pin_blocked_reset": "PIN ist blockiert; setzen Sie die FIDO Anwendung auf Werkseinstellung zurück",
    "l_pin_blocked": "PIN ist blockiert",
    "l_set_pin_first": "Zuerst ist eine PIN erforderlich",
    "l_unlock_pin_first": "Zuerst mit PIN entsperren",
    "l_pin_soft_locked": "PIN wurde blockiert bis der YubiKey entfernt und wieder angeschlossen wird",
    "l_pin_change_required_desc": "Bevor Sie die Anwendung verwenden können, muss ein neuer PIN gesetzt werden",
    "p_enter_current_pin_or_reset": "Geben Sie Ihre aktuelle PIN ein. Wenn Sie die PIN nicht wissen, müssen Sie diese mit dem PUK entsperren oder den YubiKey zurücksetzen.",
    "p_enter_current_pin_or_reset_no_puk": "Geben Sie Ihre aktuelle PIN ein. Wenn Sie die PIN nicht wissen, müssen Sie den YubiKey zurücksetzen.",
    "p_enter_current_puk_or_reset": "Geben Sie Ihren aktuellen PUK ein. Wenn Sie den PUK nicht wissen, müssen Sie den YubiKey zurücksetzen.",
    "p_enter_new_fido2_pin": "Geben Sie Ihre neue PIN ein. Eine PIN muss {min_length}-{max_length} Zeichen enthalten und kann Buchstaben, Ziffern und Sonderzeichen enthalten.",
    "@p_enter_new_fido2_pin": {
        "placeholders": {
            "min_length": {},
            "max_length": {}
        }
    },
    "p_enter_new_fido2_pin_complexity_active": "Geben Sie Ihre neue PIN ein. Eine PIN muss {min_length}-{max_length} Zeichen enthalten, muss mindestens {unique_characters} eindeutige Zeichen enthalten und keine gewöhnliche PIN wie \"{common_pin}\" sein. Sie kann Buchstaben, Ziffern und Sonderzeichen enthalten.",
    "@p_enter_new_fido2_pin_complexity_active": {
        "placeholders": {
            "min_length": {},
            "max_length": {},
            "unique_characters": {},
            "common_pin": {}
        }
    },
<<<<<<< HEAD
    "s_ep_attestation": null,
    "s_ep_attestation_enabled": null,
    "s_enable_ep_attestation": null,
    "p_enable_ep_attestation_desc": null,
    "p_enable_ep_attestation_disable_with_factory_reset": null,
    "s_pin_required": null,
    "p_pin_required_desc": null,
    "l_piv_pin_blocked": null,
    "l_piv_pin_puk_blocked": null,
    "p_enter_new_piv_pin_puk": null,
=======
    "s_ep_attestation": "Unternehmens-Beglaubigung",
    "s_ep_attestation_enabled": "Unternehmens-Beglaubigung aktiviert",
    "s_enable_ep_attestation": "Unternehmens-Beglaubigung aktivieren",
    "p_enable_ep_attestation_desc": "Dies aktiviert die Unternehmens-Beglaubigung, die es berechtigten Domains ermöglicht Ihren YubiKey eindeutig zu identifizieren.",
    "s_pin_required": "PIN erforderlich",
    "p_pin_required_desc": "Die ausgeführte Aktion erfordert die Eingabe des PIV PINs.",
    "l_piv_pin_blocked": "Gesperrt, verwenden Sie den PUK zum Zurücksetzen",
    "l_piv_pin_puk_blocked": "Gesperrt, Rücksetzung auf Werkseinstellungen erforderlich",
    "p_enter_new_piv_pin_puk": "Geben Sie einen neuen {name} zum Setzen ein. Dieser muss mindestens {length} Zeichen lang sein.",
>>>>>>> 3fa75139
    "@p_enter_new_piv_pin_puk": {
        "placeholders": {
            "name": {},
            "length": {}
        }
    },
    "p_enter_new_piv_pin_puk_complexity_active": "Geben Sie einen neuen {name} zum Setzen ein. Dieser muss mindestens {length} Zeichen lang sein, muss mindestens 2 eindeutige Zeichen enthalten und darf kein gewöhnlicher {name} wie \"{common}\" sein.",
    "@p_enter_new_piv_pin_puk_complexity_active": {
        "placeholders": {
            "name": {},
            "length": {},
            "common": {}
        }
    },
    "p_pin_puk_complexity_failure": "Der neue {name} erfüllt die Komplexitätsanforderungen nicht.",
    "@p_pin_puk_complexity_failure": {
        "placeholders": {
            "name": {}
        }
    },
    "l_warning_default_pin": "Vorsicht: Standard-PIN verwendet",
    "l_warning_default_puk": "Vorsicht: Standard-PUK verwendet",
    "l_default_pin_used": "Standard-PIN verwendet",
    "l_default_puk_used": "Standard-PUK verwendet",
    "l_pin_complexity": "PIN-Komplexität erzwungen",

    "@_passwords": {},
    "s_password": "Passwort",
    "s_manage_password": "Passwort verwalten",
    "s_set_password": "Passwort setzen",
    "s_password_set": "Passwort gesetzt",
    "s_show_password": "Passwort anzeigen",
    "s_hide_password": "Passwort verstekcen",
    "l_optional_password_protection": "Optionaler Passwortschutz",
    "l_password_protection": "Passwortschutz von Konten",
    "s_new_password": "Neues Passwort",
    "s_current_password": "Aktuelles Passwort",
    "s_confirm_password": "Passwort bestätigen",
    "l_password_mismatch": "Passwörter stimmen nicht überein",
    "s_wrong_password": "Falsches Passwort",
    "s_remove_password": "Passwort entfernen",
    "s_password_removed": "Passwort entfernt",
    "s_remember_password": "Passwort speichern",
    "s_clear_saved_password": "Gespeichertes Passwort entfernen",
    "s_password_forgotten": "Passwort vergessen",
    "l_keystore_unavailable": "Passwortspeicher des Betriebssystems nicht verfügbar",
    "l_remember_pw_failed": "Konnte Passwort nicht speichern",
    "l_unlock_first": "Zuerst mit Passwort entsperren",
    "l_set_password_first": "Zuerst ein Passwort setzen",
    "l_enter_oath_pw": "Das OATH-Passwort für Ihren YubiKey eingeben",
    "p_enter_current_password_or_reset": "Geben Sie Ihr aktuelles Passwort ein. Wenn Sie Ihr Passwort nicht wissen, müssen Sie den YubiKey zurücksetzen.",
    "p_enter_new_password": "Geben Sie Ihr neues Passwort ein. Ein Passwort kann Buchstaben, Ziffern und spezielle Zeichen enthalten.",

    "@_management_key": {},
    "s_management_key": "Verwaltungs-Schlüssel",
    "s_current_management_key": "Aktueller Verwaltung-Schlüssel",
    "s_new_management_key": "Neuer Verwaltungs-Schlüssel",
    "l_change_management_key": "Verwaltungs-Schlüssel ändern",
    "p_change_management_key_desc": "Ändern Sie Ihren Verwaltungs-Schlüssel. Sie können alternativ auch die Verwendung der PIN anstatt des Verwaltungs-Schlüssels erlauben.",
    "l_management_key_changed": "Verwaltungs-Schlüssel geändert",
    "l_default_key_used": "Standard-Verwaltungs-Schlüssel verwendet",
    "s_generate_random": "Zufälligen erzeugen",
    "s_use_default": "Standard verwenden",
    "l_warning_default_key": "Vorsicht: Standard-Schlüssel verwendet",
    "s_protect_key": "Mit PIN schützen",
    "l_pin_protected_key": "PIN kann stattdessen verwendet werden",
    "l_wrong_key": "Falscher Schlüssel",
    "l_unlock_piv_management": "PIV-Verwaltung entsperren",
    "p_unlock_piv_management_desc": "Die ausgeführte Aktion erfordert den PIV-Verwaltungs-Schlüssel. Verwenden Sie diesen Schlüssel, um Verwaltungs-Funktionen für diese Sitzung zu entsperren.",

    "@_oath_accounts": {},
    "l_account": "Konto: {label}",
    "@l_account": {
        "placeholders": {
            "label": {}
        }
    },
    "s_accounts": "Konten",
    "s_no_accounts": "Keine Konten",
    "l_results_for": "Ergebnisse für \"{query}\"",
    "@l_results_for": {
        "placeholders": {
            "query": {}
        }
    },
    "l_authenticator_get_started": "Beginnen Sie mit OTP-Konten",
    "l_no_accounts_desc": "Fügen Sie Konten von Anbietern zu Ihrem YubiKey hinzu, die OATH TOTP/HOTP unterstützen",
    "s_add_account": "Konto hinzufügen",
    "s_add_accounts": "Konten hinzufügen",
    "p_add_description": "Um einen QR-Code zu scannen, stellen Sie sicher, dass der komplette Code sichtbar ist und drücken Sie den Knopf unten. Sie können auch ein gespeichertes Bild aus einem Verzeichnis auf diesen Dialog ziehen. Wenn Sie die Anmeldeinformationen niedergeschrieben haben, verwenden Sie stattdessen die manuelle Eingabe.",
    "l_drop_qr_description": "QR-Code hierherziehen, um Konten hinzuzufügen",
    "s_add_manually": "Manuell hinzufügen",
    "s_account_added": "Konto hinzugefügt",
    "l_account_add_failed": "Fehler beim Hinzufügen des Kontos: {message}",
    "@l_account_add_failed": {
        "placeholders": {
            "message": {}
        }
    },
    "l_account_name_required": "Ihr Konto muss einen Namen haben",
    "l_name_already_exists": "Für diesen Aussteller existiert dieser Name bereits",
    "l_account_already_exists": "Dieses Konto existiert bereits auf dem YubiKey",
    "l_invalid_character_issuer": "Ungültiges Zeichen: ':' ist im Aussteller nicht erlaubt",
    "l_select_accounts": "Konten zum Hinzufügen zum YubiKey auswählen",
    "s_pin_account": "Konto anpinnen",
    "s_unpin_account": "Konto nicht mehr anpinnen",
    "s_no_pinned_accounts": "Keine angepinnten Konten",
    "s_pinned": "Angepinnt",
    "l_pin_account_desc": "Behalten Sie Ihre wichtigen Konten an einem Ort",
    "s_rename_account": "Konto umbenennen",
    "l_rename_account_desc": "Bearbeiten Sie den Aussteller/Namen des Kontos",
    "s_account_renamed": "Konto umbenannt",
    "p_rename_will_change_account_displayed": "Das ändert die Anzeige dieses Kontos in der Liste.",
    "s_delete_account": "Konto löschen",
    "l_delete_account_desc": "Löschen Sie das Konto von Ihrem YubiKey",
    "s_account_deleted": "Konto gelöscht",
    "p_warning_delete_account": "Vorsicht! Das löscht das Konto von Ihrem YubiKey.",
    "p_warning_disable_credential": "Sie werden keine OTPs für dieses Konto mehr erstellen können. Deaktivieren Sie diese Anmeldeinformation zuerst auf der Webseite, um nicht aus dem Konto ausgesperrt zu werden.",
    "s_account_name": "Kontoname",
    "s_search_accounts": "Konten durchsuchen",
    "l_accounts_used": "{used} von {capacity} Konten verwendet",
    "@l_accounts_used": {
        "placeholders": {
            "used": {},
            "capacity": {}
        }
    },
    "s_num_digits": "{num} Ziffern",
    "@s_num_digits": {
        "placeholders": {
            "num": {}
        }
    },
    "s_num_sec": "{num} sek",
    "@s_num_sec": {
        "placeholders": {
            "num": {}
        }
    },
    "s_issuer_optional": "Aussteller (optional)",
    "s_counter_based": "Zähler-basiert",
    "s_time_based": "Zeit-basiert",
    "l_copy_code_desc": "Fügen Sie den Code in einer anderen Anwendung ein",
    "l_calculate_code_desc": "Erhalten Sie einen neuen Code von Ihrem YubiKey",

    "@_fido_credentials": {},
    "s_rp_id": "RP ID",
    "s_user_id": "Benutzer-ID",
    "s_credential_id": "Anmeldeinformations-ID",
    "s_display_name": "Anzeigename",
    "s_user_name": "Benutzername",
    "l_passkey": "Passkey: {label}",
    "@l_passkey": {
        "placeholders": {
            "label": {}
        }
    },
    "s_passkeys": "Passkeys",
    "s_no_passkeys": "Keine Passkeys",
    "l_ready_to_use": "Bereit zur Verwendung",
    "l_register_sk_on_websites": "Als Sicherheitsschlüssel auf Webseiten registrieren",
    "l_no_discoverable_accounts": "Keine Passkeys gespeichert",
    "p_non_passkeys_note": "Andere Anmeldeinformationen außer Passkeys können existieren, können aber nicht angezeigt werden.",
    "s_delete_passkey": "Passkey löschen",
    "l_delete_passkey_desc": "Entfernen Sie den Passkey vom YubiKey",
    "s_passkey_deleted": "Passkey gelöscht",
    "p_warning_delete_passkey": "Das wird den Passkey von Ihrem YubiKey entfernen.",
    "s_search_passkeys": "Passkeys durchsuchen",
    "p_passkeys_used": "{used} von {max} Passkeys verwendet.",
    "@p_passkeys_used": {
        "placeholders": {
            "used": {},
            "max": {}
        }
    },
    "@_fingerprints": {},
    "l_fingerprint": "Fingerabdruck: {label}",
    "@l_fingerprint": {
        "placeholders": {
            "label": {}
        }
    },
    "s_fingerprints": "Fingerabdrücke",
    "l_fingerprint_captured": "Fingerabdruck erfolgreich aufgenommen!",
    "s_fingerprint_added": "Fingerabdruck hinzugefügt",
    "l_adding_fingerprint_failed": "Fehler beim Hinzufügen des Fingerabdrucks: {message}",
    "@l_adding_fingerprint_failed": {
        "placeholders": {}
    },
    "l_setting_name_failed": "Fehler beim Setzen des Namens: {message}",
    "@l_setting_name_failed": {
        "placeholders": {
            "message": {}
        }
    },
    "s_setup_fingerprints": "Fingerabdrücke einrichten",
    "p_setup_fingerprints_desc": "Fingerabdrücken müssen eingerichtet werden, bevor der Schlüssel verwendet werden kann.",
    "s_add_fingerprint": "Fingerabdruck hinzufügen",
    "s_delete_fingerprint": "Fingerabdruck löschen",
    "l_delete_fingerprint_desc": "Den Fingerabdruck vom YubKey entfernen",
    "s_fingerprint_deleted": "Fingerabdruck gelöscht",
    "p_warning_delete_fingerprint": "Das löscht den Fingerabdruck von Ihrem YubiKey.",
    "s_fingerprints_get_started": "Starten Sie mit Fingerabdrücken",
    "p_set_fingerprints_desc": "Bevor Sie Fingerabdrücke hinzufügen können, muss eine PIN gesetzt werden.",
    "l_no_fps_added": "Es wurden keine Fingerabdrücke hinzugefügt",
    "s_rename_fp": "Fingerabdruck umbenennen",
    "l_rename_fp_desc": "Den Namen ändern",
    "s_fingerprint_renamed": "Fingerabdruck umbenannt",
    "l_rename_fp_failed": "Fehler beim Umbenennen: {message}",
    "@l_rename_fp_failed": {
        "placeholders": {
            "message": {}
        }
    },
    "l_add_one_or_more_fps": "Fügen Sie einen oder bis zu fünf Fingerabdrücke hinzu",
    "l_fingerprints_used": "{used}/5 Fingerabdrücke registriert",
    "@l_fingerprints_used": {
        "placeholders": {
            "used": {}
        }
    },
    "p_press_fingerprint_begin": "Drücken Sie Ihren Finger gegen den YubiKey um zu beginnen.",
    "p_will_change_label_fp": "Das ändert die Beschriftung des Fingerabdrucks.",
    "l_name_fingerprint": "Diesen Fingerabdruck benennen",

    "@_fido_errors": {},
    "l_user_action_timeout_error": "Wegen Benutzer-Inaktivität fehlgeschlagen",
    "l_wrong_inserted_yk_error": "Verwendeter YubiKey stimmt nicht mit dem initialen Gerät überein",
    "l_failed_connecting_to_fido": "Die Verbindung zur FIDO-Schnittstelle ist fehlgeschlagen",

    "@_certificates": {},
    "s_certificate": "Zertifikat",
    "s_csr": "CSR",
    "s_subject": "Subject",
    "l_export_csr_file": "CSR in Datei speichern",
    "l_export_public_key": "Öffentlichen Schlüssel exportieren",
    "l_export_public_key_file": "Öffentlichen Schlüssel in Datei speichern",
    "l_export_public_key_desc": "Den öffentlichen Schlüssel in eine Datei exportieren",
    "l_public_key_exported": "Öffentlicher Schlüssel wurde exportiert",
    "l_export_certificate": "Zertifikat exportieren",
    "l_export_certificate_file": "Zertifikat in Datei exportieren",
    "l_export_certificate_desc": "Das Zertifikat in eine Datei exportieren",
    "l_certificate_exported": "Zertifikat exportiert",
    "l_select_import_file": "Datei zum Importieren auswählen",
    "l_import_file": "Datei importieren",
    "l_import_desc": "Importieren Sie einen Schlüssel und/oder ein Zertifikat",
    "l_import_nothing": "Nichts zu importieren",
    "l_importing_file": "Importiere Datei\u2026",
    "s_file_imported": "Datei importiert",
    "l_unsupported_key_type": "Schlüssel-Typ wird nicht unterstützt",
    "l_delete_certificate": "Zertifikat löschen",
    "l_delete_certificate_desc": "Entfernen Sie das Zertifikat von Ihrem YubiKey",
    "l_delete_key": "Schlüssel löschen",
    "l_delete_key_desc": "Entfernen Sie den Schlüssel von Ihrem YubiKey",
    "l_delete_certificate_or_key": "Zertifikat/Schlüssel löschen",
    "l_delete_certificate_or_key_desc": "Entfernen Sie das Zertifikat oder den Schlüssel von Ihrem YubiKey",
    "l_move_key": "Schlüssel verschieben",
    "l_move_key_desc": "Verschieben Sie einen Schlüssel von einem PIV-Slot in einen anderen",
    "s_issuer": "Aussteller",
    "s_serial": "Serial",
    "s_certificate_fingerprint": "Fingerprint",
    "s_valid_from": "Gültig von",
    "s_valid_to": "Gültig bis",
    "l_no_certificate": "Kein Zertifikat geladen",
    "l_key_no_certificate": "Schlüssel ohne Zertifikat geladen",
    "s_generate_key": "Schlüssel erzeugen",
    "l_generate_desc": "Erzeugen Sie ein neues Zertifikat oder CSR",
    "p_generate_desc": "Dies erzeugt einen neuen Schlüssel auf dem YubiKey im PIV-Slot {slot}. Der öffentliche Schlüssel wird in einer Datei gespeichert, die in ein selbstsigniertes Zertifikat gespeichert am YubiKey eingebettet ist, oder in einem in einer Datei gespeicherten Certificate Signing Request (CSR).",
    "@p_generate_desc": {
        "placeholders": {
            "slot": {}
        }
    },
    "s_private_key_generated": "Privater Schlüssel erzeugt",
    "p_select_what_to_delete": "Wählen Sie was vom Slot gelöscht werden soll.",
    "p_warning_delete_certificate": "Vorsicht! Diese Aktion löscht das Zertifikat von Ihrem YubiKey.",
    "p_warning_delete_key": "Vorsicht! Diese Aktion löscht den privaten Schlüssel von Ihrem YubiKey.",
    "p_warning_delete_certificate_and_key": "Vorsicht! Diese Aktion löscht das Zertifikat und den privaten Schlüssel von Ihrem YubiKey.",
    "q_delete_certificate_confirm": "Soll das Zertifikat im PIV-Slot {slot} gelöscht werden?",
    "@q_delete_certificate_confirm": {
        "placeholders": {
            "slot": {}
        }
    },
    "q_delete_key_confirm": "Soll der private Schlüssel im PIV-Slot {slot} gelöscht werden?",
    "@q_delete_key_confirm": {
        "placeholders": {
            "slot": {}
        }
    },
    "q_delete_certificate_and_key_confirm": "Soll das Zertifikat und der private Schlüssel im PIV-Slot {slot} gelöscht werden?",
    "@q_delete_certificate_and_key_confirm": {
        "placeholders": {
            "slot": {}
        }
    },
    "l_certificate_deleted": "Zertifikat gelöscht",
    "l_key_deleted": "Schlüssel gelöscht",
    "l_certificate_and_key_deleted": "Zertifikat und Schlüssel gelöscht",
    "l_include_certificate": "Zertifikat einschließen",
    "l_select_destination_slot": "Ziel-Slot wählen",
    "q_move_key_confirm": "Soll der private Schlüssel im PIV-Slot {from_slot} verschoben werden?",
    "@q_move_key_confirm": {
        "placeholders": {
            "from_slot": {}
        }
    },
    "q_move_key_to_slot_confirm": "Soll der private Schlüssel im PIV-Slot {from_slot} zum Slot {to_slot} verschoben werden?",
    "@q_move_key_to_slot_confirm": {
        "placeholders": {
            "from_slot": {},
            "to_slot": {}
        }
    },
    "q_move_key_and_certificate_to_slot_confirm": "Soll der private Schlüssel und das Zertifikat im PIV-Slot {from_slot} zum Slot {to_slot} verschoben werden?",
    "@q_move_key_and_certificate_to_slot_confirm": {
        "placeholders": {
            "from_slot": {},
            "to_slot": {}
        }
    },
    "p_password_protected_file": "Die gewählte Datei ist passwortgeschützt. Geben Sie das Passwort ein, um fortzufahren.",
    "p_import_items_desc": "Die folgenden Elemente werden in den PIV-Slot {slot} importiert.",
    "@p_import_items_desc": {
        "placeholders": {
            "slot": {}
        }
    },
<<<<<<< HEAD
    "l_key_moved": null,
    "l_key_and_certificate_moved": null,
    "p_subject_desc": null,
    "l_rfc4514_invalid": null,
    "rfc4514_examples": null,
    "s_allow_fingerprint": null,
    "p_cert_options_desc": null,
    "p_cert_options_bio_desc": null,
    "s_overwrite_slot": null,
    "p_overwrite_slot_desc": null,
=======
    "l_key_moved": "Schlüssel verschoben",
    "l_key_and_certificate_moved": "Schlüssel und Zertifikat verschoben",
    "p_subject_desc": "Ein Distinguished Name (DN) formtiert nach RFC 4514 Spezifikationen.",
    "l_rfc4514_invalid": "Ungültiges RFC 4514-Format",
    "rfc4514_examples": "Beispiele:\nCN=Beispielname\nCN=jschmitt,DC=beispiel,DC=net",
    "p_cert_options_desc": "Verwendeter Schlüssel-Algorithmus, Ausgabeformat und Ablaufdatum (nur Zertifikat).",
    "s_overwrite_slot": "Slot überschreiben",
    "p_overwrite_slot_desc": "Damit wird vorhandener Inhalt im Slot {slot} dauerhaft überschrieben.",
>>>>>>> 3fa75139
    "@p_overwrite_slot_desc": {
        "placeholders": {
            "slot": {}
        }
    },
    "l_overwrite_cert": "Das Zertifikat wird überschrieben",
    "l_overwrite_key": "Der private Schlüssel wird überschrieben",
    "l_overwrite_key_maybe": "Jeglicher vorhandener privater Schlüssel im Slot wird überschrieben",

    "@_piv_slots": {},
    "s_slot_display_name": "{name} ({hexid})",
    "@s_slot_display_name": {
        "placeholders": {
            "name": {},
            "hexid": {}
        }
    },
    "s_slot_9a": "Authentifizierung",
    "s_slot_9c": "Digitale Signatur",
    "s_slot_9d": "Schlüssel-Verwaltung",
    "s_slot_9e": "Card-Authentifizierung",
    "s_retired_slot": "Verwaltung zurückgezogener Schlüssel",

    "@_otp_slots": {},
    "s_otp_slot_one": "Kurze Berührung",
    "s_otp_slot_two": "Lange Berührung",
    "l_otp_slot_empty": "Slot ist leer",
    "l_otp_slot_configured": "Slot ist konfiguriert",

    "@_otp_slot_configurations": {},
    "l_yubiotp_desc": "Legen Sie eine Yubico OTP-Anmeldeinformation fest",
    "s_challenge_response": "Challenge-Response",
    "l_challenge_response_desc": "Legen Sie eine Challenge-Response Anmeldeinformation fest",
    "s_static_password": "Statisches Passwort",
    "l_static_password_desc": "Konfigurieren Sie ein statisches Passwort",
    "s_hotp": "OATH-HOTP",
    "l_hotp_desc": "Legen Sie eine auf HMAC-SHA1 basierende Anmeldeinformation fest",
    "s_public_id": "Öffentliche ID",
    "s_private_id": "Private ID",
    "s_use_serial": "Serial verwenden",
    "l_select_file": "Datei auswählen",
    "l_no_export_file": "Keine Datei für den Export",
    "s_no_export": "Kein Export",
    "s_export": "Export",
    "l_export_configuration_file": "Exportiere Konfiguration in Datei",
    "l_exported_can_be_uploaded_at": "Exportierte Anmeldeinformationen können bei {url} hochgeladen werden",
    "@_export_can_be_uploaded_at": {
        "placeholders": {
            "url": {}
        }
    },

    "@_otp_slot_actions": {},
    "s_delete_slot": "Anmeldeinformation löschen",
    "l_delete_slot_desc": "Anmeldeinformation in Slot löschen",
    "p_warning_delete_slot_configuration": "Vorsicht! Diese Aktion löscht die Anmeldeinformation dauerhaft vom Slot {slot_id}.",
    "@p_warning_delete_slot_configuration": {
        "placeholders": {
            "slot_id": {}
        }
    },
    "l_slot_deleted": "Anmeldeinformation gelöscht",
    "s_swap": "Vertauschen",
    "s_swap_slots": "Slots tauschen",
    "l_swap_slots_desc": "Kurze/lange Berührung vertauschen",
    "p_swap_slots_desc": "Dies vertauscht die Konfiguration der beiden Slots.",
    "l_slots_swapped": "Slot-Konfigurationen vertauscht",
    "l_slot_credential_configured": "{type} Anmeldeinformation konfiguriert",
    "@l_slot_credential_configured": {
        "placeholders": {
            "type": {}
        }
    },
    "l_slot_credential_configured_and_exported": "{type} Anmeldeinformation konfiguriert und in die Datei {file} exportiert",
    "@l_slot_credential_configured_and_exported": {
        "placeholders": {
            "type": {},
            "file": {}
        }
    },
    "s_append_enter": "⏎ anhängen",
    "l_append_enter_desc": "Nach der Ausgabe des OTP ein Enter-Zeichen anhängen",

    "@_otp_errors": {},
    "p_otp_swap_error": "Das Vertauschen der Slots ist fehlgeschlagen! Stellen Sie sicher, dass der YubiKey uneingeschränkten Zugriff zulässt.",
    "l_wrong_access_code": "Falscher Zugriffscode",

    "@_otp_access_code": {},
    "s_access_code": "Auf Zugriffscode zugreifen",
    "s_show_access_code": "Zugriffscode anzeigen",
    "s_hide_access_code": "Zugriffscode verstecken",
    "p_enter_access_code": "Zugriffscode für Slot {slot} eingeben.",
    "@p_enter_access_code": {
        "placeholders": {
            "slot": {}
        }
    },


    "@_permissions": {},
    "s_enable_nfc": "NFC aktivieren",
    "s_request_access": "Zugriff anfordern",
    "s_permission_denied": "Zugriff verweigert",
    "l_elevating_permissions": "Erhöhe Berechtigungen\u2026",
    "s_review_permissions": "Berechtigungen überprüfen",
    "s_open_windows_settings": "Windows-Einstellungen öffnen",
    "l_admin_privileges_required": "Administrator-Rechte erforderlich",
    "p_elevated_permissions_required": "Die Verwaltung dieses Geräts benötigt erhöhte Berechtigungen.",
    "p_webauthn_elevated_permissions_required": "WebAuthn-Verwaltung benötigt erhöhte Berechtigungen.",
    "l_ms_store_permission_note": "Die Version der App aus dem Microsoft Store könnte nicht in der Lage sein erhöhte Berechtigungen zu erhalten",
    "p_need_camera_permission": "Yubico Authenticator benötigt Zugriff auf die Kamera um QR-Codes aufnehmen zu können.",

    "@_qr_codes": {},
    "s_qr_scan": "QR-Code aufnehmen",
    "l_invalid_qr": "Ungültiger QR-Code",
    "l_qr_not_found": "Kein QR-Code gefunden",
    "l_qr_file_too_large": "Datei zu groß (max {max})",
    "@l_qr_file_too_large": {
        "placeholders": {
            "max": {}
        }
    },
    "l_qr_invalid_image_file": "Ungültige Bilddatei",
    "l_qr_select_file": "Datei mit QR-Code auswählen",
    "l_qr_not_read": "Fehler beim Lesen des QR-Codes: {message}",
    "@l_qr_not_read": {
        "placeholders": {
            "message": {}
        }
    },
    "l_point_camera_scan": "Halten Sie Ihre Kamera auf einen QR-Code um ihn aufzunehmen",
    "q_want_to_scan": "Möchten Sie aufnehmen?",
    "q_no_qr": "Kein QR-Code?",
    "s_enter_manually": "Manuell eingeben",
    "s_read_from_file": "Von Datei lesen",

    "@_factory_reset": {},
    "s_reset": "Zurücksetzen",
    "s_factory_reset": "Werkseinstellungen",
<<<<<<< HEAD
    "l_factory_reset_desc": null,
    "l_factory_reset_required": null,
=======
    "l_factory_reset_desc": "YubiKey-Standardeinstellungen wiederherstellen",
>>>>>>> 3fa75139
    "l_oath_application_reset": "OATH Anwendung zurücksetzen",
    "l_fido_app_reset": "FIDO Anwendung zurückgesetzt",
    "l_reset_failed": "Fehler beim Zurücksetzen: {message}",
    "@l_reset_failed": {
        "placeholders": {
            "message": {}
        }
    },
    "l_piv_app_reset": "PIV-Anwendung zurücksetzen",
    "p_factory_reset_an_app": "Setzen Sie eine Anwendung auf Ihrem YubiKey auf Werkseinstellungen zurück.",
    "p_factory_reset_desc": "Daten werden in mehreren Anwendungen auf dem YubiKey gespeichert. Manche können unabhängig voneinander auf Werkseinstellungen zurückgesetzt werden.\n\nWählen Sie eine Anwendung oben zum Zurücksetzen aus.",
    "p_warning_factory_reset": "Vorsicht! Dies löscht alle OATH TOTP/HOTP Konten dauerhaft von Ihrem YubiKey.",
    "p_warning_disable_credentials": "Ihre OATH Anmeldeinformationen und jedes gesetzte Passwort wird von diesem YubiKey entfernt. Deaktivieren Sie diese zuerst auf den zugehörigen Webseiten, um nicht aus ihren Konten ausgesperrt zu werden.",
    "p_warning_deletes_accounts": "Vorsicht! Dies löscht alle U2F und FIDO2 Konten dauerhaft von Ihrem YubiKey.",
    "p_warning_disable_accounts": "Ihre Anmeldeinformationen und jede gesetzte PIN wird von diesem YubiKey entfernt. Deaktivieren Sie diese zuerst auf den zugehörigen Webseiten, um nicht aus ihren Konten ausgesperrt zu werden.",
    "p_warning_piv_reset": "Vorsicht! Alle gespeicherten Daten für PIV werden dauerhaft von Ihrem YubiKey gelöscht.",
    "p_warning_piv_reset_desc": "Dies schließt private Schlüssel und Zertifikate mit ein. Ihre PIN, PUK und Verwaltungsschlüssel werden auf ihren Werksstandard zurückgesetzt.",
    "p_warning_global_reset": "Vorsicht! Dies löscht alle gespeicherten Daten einschließlich Anmeldeinformationen dauerhaft von Ihrem YubiKey.",
    "p_warning_global_reset_desc": "Setzt die Anwendungen auf Ihrem YubiKey auf Werkseinstellungen zurück. Ihre PIN wird auf ihre Werkseinstellung zurückgesetzt, gespeicherte Fingerabdrücke werden entfernt, jegliche Schlüssel, Zertifikate oder andere Anmeldeinformationen werden dauerhaft entfernt.",

    "@_copy_to_clipboard": {},
    "l_copy_to_clipboard": "In die Zwischenablage kopieren",
    "s_code_copied": "Code kopiert",
    "l_code_copied_clipboard": "Code in die Zwischenablage kopiert",
    "s_copy_log": "Log kopiert",
    "l_log_copied": "Log in die Zwischenablage kopiert",
    "l_diagnostics_copied": "Diagnosedaten in die Zwischenablage kopiert",
    "p_target_copied_clipboard": "{label} in die Zwischenablage kopiert.",
    "@p_target_copied_clipboard": {
        "placeholders": {
            "label": {}
        }
    },

    "@_custom_icons": {},
    "s_custom_icons": "Eigene Icons",
    "l_set_icons_for_accounts": "Icons für Konten setzen",
    "p_custom_icons_description": "Icon-Pakete machen Ihre Konten mit bekannten Logos und Farben leichter unterscheidbar.",
    "s_replace_icon_pack": "Icon-Paket ersetzen",
    "l_loading_icon_pack": "Lade Icon-Paket\u2026",
    "s_load_icon_pack": "Icon-Paket laden",
    "s_remove_icon_pack": "Icon-Paket entfernen",
    "l_icon_pack_removed": "Icon-Paket entfernt",
    "l_remove_icon_pack_failed": "Fehler beim Entfernen des Icon-Pakets",
    "s_choose_icon_pack": "Icon-Paket auswählen",
    "l_icon_pack_imported": "Icon-Paket importiert",
    "l_import_icon_pack_failed": "Fehler beim Importieren des Icon-Pakets: {message}",
    "@l_import_icon_pack_failed": {
        "placeholders": {
            "message": {}
        }
    },
    "l_invalid_icon_pack": "Ungültiges Icon-Paket",
    "l_icon_pack_copy_failed": "Kopieren der Dateien des Icon-Pakets fehlgeschlagen",

    "@_android_settings": {},
    "s_nfc_options": "NFC Optionen",
    "l_on_yk_nfc_tap": "Bei YubiKey NFC-Berührung",
    "l_do_nothing": "Nichts tun",
    "l_launch_ya": "Yubico Authenticator starten",
    "l_copy_otp_clipboard": "OTP in Zwischenablage kopieren",
    "l_launch_and_copy_otp": "App starten und OTP kopieren",
    "l_kbd_layout_for_static": "Tastaturlayout (für statisches Passwort)",
    "s_choose_kbd_layout": "Tastaturlayout auswählen",
    "l_bypass_touch_requirement": "Notwendigkeit zur Berührung umgehen",
    "l_bypass_touch_requirement_on": "Konten, die Berührung erfordern, werden automatisch über NFC angezeigt",
    "l_bypass_touch_requirement_off": "Konten, die Berührung erfordern, benötigen eine zusätzliche NFC-Berührung",
    "s_silence_nfc_sounds": "NFC-Töne stummschalten",
    "l_silence_nfc_sounds_on": "Keine Töne werden bei NFC-Berührung abgespielt",
    "l_silence_nfc_sounds_off": "Töne werden bei NFC-Berührung abgespielt",
    "s_usb_options": "USB Optionen",
    "l_launch_app_on_usb": "Starten, wenn YubiKey angesteckt wird",
    "l_launch_app_on_usb_on": "Das verhindert, dass andere Anwendungen den YubiKey über USB nutzen",
    "l_launch_app_on_usb_off": "Andere Anwendungen können den YubiKey über USB nutzen",
    "s_allow_screenshots": "Bildschirmfotos erlauben",

    "l_nfc_dialog_tap_key": "Halten Sie Ihren Schlüssel dagegen",
    "s_nfc_dialog_operation_success": "Erfolgreich",
    "s_nfc_dialog_operation_failed": "Fehlgeschlagen",

    "s_nfc_dialog_oath_reset": "Aktion: OATH-Anwendung zurücksetzen",
    "s_nfc_dialog_oath_unlock": "Aktion: OATH-Anwendung entsperren",
    "s_nfc_dialog_oath_set_password": "Aktion: OATH-Passwort setzen",
    "s_nfc_dialog_oath_unset_password": "Aktion: OATH-Passwort entfernen",
    "s_nfc_dialog_oath_add_account": "Aktion: neues Konto hinzufügen",
    "s_nfc_dialog_oath_rename_account": "Aktion: Konto umbenennen",
    "s_nfc_dialog_oath_delete_account": "Aktion: Konto löschen",
    "s_nfc_dialog_oath_calculate_code": "Aktion: OATH-Code berechnen",
    "s_nfc_dialog_oath_failure": "OATH-Operation fehlgeschlagen",
    "s_nfc_dialog_oath_add_multiple_accounts": "Aktion: mehrere Konten hinzufügen",

    "s_nfc_dialog_fido_reset": "Aktion: FIDO-Anwendung zurücksetzen",
    "s_nfc_dialog_fido_unlock": "Aktion: FIDO-Anwendung entsperren",
    "l_nfc_dialog_fido_set_pin": "Aktion: FIDO-PIN setzen oder ändern",
    "s_nfc_dialog_fido_delete_credential": "Aktion: Passkey löschen",
    "s_nfc_dialog_fido_delete_fingerprint": "Aktion: Fingerabdruck löschen",
    "s_nfc_dialog_fido_rename_fingerprint": "Aktion: Fingerabdruck umbenennen",
    "s_nfc_dialog_fido_failure": "FIDO-Operation fehlgeschlagen",

    "@_ndef": {},
    "p_ndef_set_otp": "OTP-Code wurde erfolgreich von Ihrem YubiKey in die Zwischenablage kopiert.",
    "p_ndef_set_password": "Passwort wurde erfolgreich von Ihrem YubiKey in die Zwischenablage kopiert.",
    "p_ndef_parse_failure": "Beim Parsen des OTP-Codes von Ihrem YubiKey ist ein Fehler aufgetreten.",
    "p_ndef_set_clip_failure": "Konnte während dem Versuch den OTP-Code von Ihrem YubiKey zu kopieren nicht auf die Zwischenablage zugreifen.",

    "@_key_customization": {},
    "s_set_label": "Label setzen",
    "s_set_color": "Farbe setzen",
    "s_change_label": "Label ändern",
    "s_color": "Farbe",
    "p_set_will_add_custom_name": "Das gibt Ihrem YubiKey einen eigenen Namen.",
    "p_rename_will_change_custom_name": "Das ändert das Label Ihres YubiKeys.",

    "@_eof": {}
}<|MERGE_RESOLUTION|>--- conflicted
+++ resolved
@@ -314,28 +314,16 @@
             "common_pin": {}
         }
     },
-<<<<<<< HEAD
-    "s_ep_attestation": null,
-    "s_ep_attestation_enabled": null,
-    "s_enable_ep_attestation": null,
-    "p_enable_ep_attestation_desc": null,
-    "p_enable_ep_attestation_disable_with_factory_reset": null,
-    "s_pin_required": null,
-    "p_pin_required_desc": null,
-    "l_piv_pin_blocked": null,
-    "l_piv_pin_puk_blocked": null,
-    "p_enter_new_piv_pin_puk": null,
-=======
     "s_ep_attestation": "Unternehmens-Beglaubigung",
     "s_ep_attestation_enabled": "Unternehmens-Beglaubigung aktiviert",
     "s_enable_ep_attestation": "Unternehmens-Beglaubigung aktivieren",
     "p_enable_ep_attestation_desc": "Dies aktiviert die Unternehmens-Beglaubigung, die es berechtigten Domains ermöglicht Ihren YubiKey eindeutig zu identifizieren.",
+    "p_enable_ep_attestation_disable_with_factory_reset": null,
     "s_pin_required": "PIN erforderlich",
     "p_pin_required_desc": "Die ausgeführte Aktion erfordert die Eingabe des PIV PINs.",
     "l_piv_pin_blocked": "Gesperrt, verwenden Sie den PUK zum Zurücksetzen",
     "l_piv_pin_puk_blocked": "Gesperrt, Rücksetzung auf Werkseinstellungen erforderlich",
     "p_enter_new_piv_pin_puk": "Geben Sie einen neuen {name} zum Setzen ein. Dieser muss mindestens {length} Zeichen lang sein.",
->>>>>>> 3fa75139
     "@p_enter_new_piv_pin_puk": {
         "placeholders": {
             "name": {},
@@ -664,27 +652,16 @@
             "slot": {}
         }
     },
-<<<<<<< HEAD
-    "l_key_moved": null,
-    "l_key_and_certificate_moved": null,
-    "p_subject_desc": null,
-    "l_rfc4514_invalid": null,
-    "rfc4514_examples": null,
-    "s_allow_fingerprint": null,
-    "p_cert_options_desc": null,
-    "p_cert_options_bio_desc": null,
-    "s_overwrite_slot": null,
-    "p_overwrite_slot_desc": null,
-=======
     "l_key_moved": "Schlüssel verschoben",
     "l_key_and_certificate_moved": "Schlüssel und Zertifikat verschoben",
     "p_subject_desc": "Ein Distinguished Name (DN) formtiert nach RFC 4514 Spezifikationen.",
     "l_rfc4514_invalid": "Ungültiges RFC 4514-Format",
     "rfc4514_examples": "Beispiele:\nCN=Beispielname\nCN=jschmitt,DC=beispiel,DC=net",
+    "s_allow_fingerprint": null,
     "p_cert_options_desc": "Verwendeter Schlüssel-Algorithmus, Ausgabeformat und Ablaufdatum (nur Zertifikat).",
+    "p_cert_options_bio_desc": null,
     "s_overwrite_slot": "Slot überschreiben",
     "p_overwrite_slot_desc": "Damit wird vorhandener Inhalt im Slot {slot} dauerhaft überschrieben.",
->>>>>>> 3fa75139
     "@p_overwrite_slot_desc": {
         "placeholders": {
             "slot": {}
@@ -824,12 +801,8 @@
     "@_factory_reset": {},
     "s_reset": "Zurücksetzen",
     "s_factory_reset": "Werkseinstellungen",
-<<<<<<< HEAD
-    "l_factory_reset_desc": null,
+    "l_factory_reset_desc": "YubiKey-Standardeinstellungen wiederherstellen",
     "l_factory_reset_required": null,
-=======
-    "l_factory_reset_desc": "YubiKey-Standardeinstellungen wiederherstellen",
->>>>>>> 3fa75139
     "l_oath_application_reset": "OATH Anwendung zurücksetzen",
     "l_fido_app_reset": "FIDO Anwendung zurückgesetzt",
     "l_reset_failed": "Fehler beim Zurücksetzen: {message}",
