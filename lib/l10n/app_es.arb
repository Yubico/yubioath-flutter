{
    "@@locale": "es",

    "app_name": "Yubico Authenticator",
    "native_language_name": "Español",
    "@native_language_name": {
        "description": "IMPORTANT: This is the name of YOUR language written in YOUR language. For example: 'Deutsch' for German, 'Français' for French. DO NOT translate the word 'English'."
    },
    "s_translated": "Traducido: {percentage}%",
    "@s_translated": {
        "placeholders": {
            "percentage": {
                "type": "int"
            }
        }
    },
    "s_proofread": "Revisión: {percentage}%",
    "@s_proofread": {
        "placeholders": {
            "percentage": {
                "type": "int"
            }
        }
    },
    "l_incomplete_translation": "Traducción incompleta",
    "p_translation_progress_desc": "Los indicadores de progreso reflejan el grado de avance de la traducción.",
    "s_community": null,
    "l_localization_project": null,

    "s_save": "Guardar",
    "s_cancel": "Cancelar",
    "s_close": "Cerrar",
    "s_delete": "Borrar",
    "s_move": "Mover",
    "s_quit": "Salir",
    "s_enable": "Habilitar",
    "s_enabled": "Habilitado",
    "s_disabled": "Deshabilitado",
    "s_status": "Estado",
    "s_unlock": "Desbloquear",
    "s_calculate": "Calcular",
    "s_import": "Importar",
    "s_overwrite": "Sobreescribir",
    "s_done": "Hecho",
<<<<<<< HEAD
    "s_success": null,
=======
    "s_loading": null,
>>>>>>> a7e00a40
    "s_more": null,
    "s_label": "Etiqueta",
    "s_name": "Nombre",
    "s_usb": "USB",
    "s_nfc": "NFC",
    "s_options": "Opciones",
    "s_details": "Detalles",
    "s_show_window": "Mostrar ventana",
    "s_hide_window": "Ocultar ventana",
    "s_show_navigation": "Mostrar navegación",
    "s_expand_navigation": "Ampliar la barra navegación",
    "s_collapse_navigation": "Contraer barra de navegación",
    "s_expand_collapse_navigation": "Ampliar/contraer barra de navegación",
    "s_show_menu": "Mostrar menú",
    "s_toggle_menu_bar": "Cambiar barra de menú",
    "s_more_info": "Más información",
    "l_bullet": "· {item}",
    "@l_bullet": {
        "placeholders": {
            "item": {
                "type": "String"
            }
        }
    },
    "s_none": "<none>",

    "s_about": "Acerca de",
    "s_algorithm": "Algoritmo",
    "s_appearance": "Apariencia",
    "s_actions": "Acciones",
    "s_manage": "Administración",
    "s_setup": "Configurar",
    "s_device": "Dispositivo",
    "s_application": "Aplicación",
    "s_settings": "Ajustes",
    "s_reset_settings": null,
    "l_reset_settings_desc": null,
    "q_reset_settings": null,
    "p_reset_settings_confirmation_desc": null,
    "s_general": null,
    "s_support": null,
    "l_settings_desc": "Cambiar las preferencias de la aplicación",
    "s_certificates": "Certificados",
    "s_security_key": "Claves de seguridad",
    "s_slots": "Ranuras",
    "s_help_and_about": "Ayuda y acerca de",
    "l_help_and_about_desc": "Resolución de problemas y soporte",
    "s_help_and_feedback": "Ayuda y comentarios",
    "s_help": null,
    "s_app_information": null,
    "s_home": "Inicio",
    "s_user_guide": "Guía del usuario",
    "s_i_need_help": "Necesito ayuda",
    "s_troubleshooting": "Resolución de problemas",
    "s_terms_of_use": "Condiciones generales de uso",
    "s_privacy_policy": "Política de Privacidad",
    "s_open_src_licenses": "Licencias de software libre",
    "s_please_wait": "Por favor, espera\u2026",
    "s_secret_key": "Clave secreta",
    "s_show_secret_key": "Mostrar clave secreta",
    "s_hide_secret_key": "Ocultar clave secreta",
    "s_private_key": "Clave privada",
    "s_public_key": "Clave pública",
    "s_invalid_length": "Longitud no válida",
    "l_invalid_format_allowed_chars": "Formato no válido, caracteres permitidos: {characters}",
    "@l_invalid_format_allowed_chars": {
        "placeholders": {
            "characters": {
                "type": "String"
            }
        }
    },
    "l_invalid_keyboard_character": "Caracteres no válidos para el teclado seleccionado",
    "s_require_touch": "Se requiere un toque",
    "q_have_account_info": "¿Tienes datos de la cuenta?",
    "s_log_and_diagnostics": null,
    "s_debugging_tools": null,
    "s_run_diagnostics": "Correr diagnósticos",
    "l_run_diagnostics_desc": null,
    "s_logging_level": null,
    "s_current_log_level": null,
    "@s_current_log_level": {
        "placeholders": {
            "level": {
                "type": "String"
            }
        }
    },
    "s_character_count": "Cantidad de caracteres",
    "@_language": {},

    "s_language": "Idioma",
    "s_choose_language": "Elegir idioma",
    "@_theme": {},

    "s_app_theme": "Tema de la aplicación",
    "s_choose_app_theme": "Seleccionar tema",
    "s_system_default": "Predeterminado del sistema",
    "s_light_mode": "Modo claro",
    "s_dark_mode": "Modo oscuro",
    "@_layout": {},

    "s_list_layout": "Vista de lista",
    "s_grid_layout": "Vista de cuadrícula",
    "s_mixed_layout": "Vista Mixta",
    "s_select_layout": "Elegir vista",
    "@_yubikey_selection": {},

    "s_select_to_scan": "Seleccionar para escanear",
    "s_hide_reader": "Ocultar lector",
    "s_show_hidden_readers": "Mostrar lectores ocultos",
    "s_toggle_readers": "Cambiar estado de lectores",
    "l_toggle_readers_desc": "Mostrar u ocultar lectores",
    "s_sn_serial": "S/N: {serial}",
    "@s_sn_serial": {
        "placeholders": {
            "serial": {
                "type": "int"
            }
        }
    },
    "s_fw_version": "F/W: {version}",
    "@s_fw_version": {
        "placeholders": {
            "version": {
                "type": "Object"
            }
        }
    },
    "l_serial_number": "Número de serie: {serial}",
    "@l_serial_number": {
        "placeholders": {
            "serial": {
                "type": "int"
            }
        }
    },
    "l_firmware_version": "Versión de firmware: {version}",
    "@l_firmware_version": {
        "placeholders": {
            "version": {
                "type": "Object"
            }
        }
    },
    "l_fips_capable": "Capacidad FIPS",
    "l_fips_approved": "Aprobado por FIPS",
    "@_yubikey_interactions": {},

    "l_insert_yk": "Inserta tu YubiKey",
    "l_insert_or_tap_yk": "Inserta o toca una YubiKey",
    "l_unplug_yk": "Desconecta tu YubiKey",
    "l_reinsert_yk": "Vuelve a insertar tu YubiKey",
    "l_place_on_nfc_reader": "Coloca tu YubiKey en el lector NFC",
    "l_replace_yk_on_reader": "Vuelve a colocar tu YubiKey en el lector",
    "l_remove_yk_from_reader": "Retira tu YubiKey del lector NFC",
    "p_try_reinsert_yk": "Intenta extraer y volver a insertar tu YubiKey.",
    "s_touch_required": "Se requiere un toque",
    "l_touch_button_now": "Toca el botón de tu YubiKey ahora",
    "l_long_touch_button_now": null,
    "l_keep_touching_yk": "Sigue tocando repetidamente tu YubiKey\u2026",
    "@_capabilities": {},

    "s_capability_otp": "Yubico OTP",
    "s_capability_u2f": "FIDO U2F",
    "s_capability_fido2": "FIDO2",
    "s_capability_oath": "OATH",
    "s_capability_piv": "PIV",
    "s_capability_openpgp": "OpenPGP",
    "s_capability_hsmauth": "YubiHSM Auth",
    "@_app_configuration": {},

    "s_toggle_applications": "Cambiar estado de aplicaciones",
    "s_toggle_interfaces": "Cambiar estado de interfaces",
    "p_toggle_applications_desc": "Habilitar o deshabilitar aplicaciones a través de los protocolos disponibles.",
    "p_toggle_interfaces_desc": "Habilitar o deshabilitar las interfaces USB.",
    "l_toggle_applications_desc": "Habilitar/deshabilitar aplicaciones",
    "l_toggle_interfaces_desc": "Habilitar/deshabilitar interfaces",
    "s_reconfiguring_yk": "Reconfigurando YubiKey\u2026",
    "s_config_updated": "Configuración actualizada",
    "l_config_updated_reinsert": "Configuración actualizada, extrae y vuelve a insertar tu YubiKey",
    "s_fido_disabled": "FIDO2 desactivado",
    "l_webauthn_req_fido2": "WebAuthn requiere que la aplicación FIDO2 esté habilitada en tu YubiKey",
    "s_lock_code": "Código de bloqueo",
    "l_wrong_lock_code": "Código de bloqueo incorrecto",
    "s_show_lock_code": "Mostrar código de bloqueo",
    "s_hide_lock_code": "Ocultar código de bloqueo",
    "p_lock_code_required_desc": "La acción que estás por ejecutar requiere el código de bloqueo de configuración.",
    "@_connectivity_issues": {},

    "l_helper_not_responding": "El proceso Helper no responde",
    "l_yk_no_access": "No se puede acceder a esta YubiKey",
    "s_yk_inaccessible": "Dispositivo inaccesible",
    "l_open_connection_failed": "No se ha podido establecer la conexión",
    "l_ccid_connection_failed": "Error al establecer conexión con la smart card",
    "p_ccid_service_unavailable": "Asegúrate de que tu servicio de smart card funciona.",
    "p_pcscd_unavailable": "Asegúrate de que pcscd está instalado y funcionando.",
    "l_no_yk_present": "No hay YubiKey",
    "s_unknown_type": "Tipo desconocido",
    "s_unknown_device": "Dispositivo no reconocido",
    "s_restricted_nfc": "Activación de NFC",
    "l_deactivate_restricted_nfc": "Cómo activar NFC",
    "p_deactivate_restricted_nfc_desc": "Conecta tu YubiKey a cualquier fuente de alimentación USB, como un ordenador, durante al menos 3 segundos.\n\nUna vez alimentado, NFC se activará y estará listo para su uso.",
    "p_deactivate_restricted_nfc_footer": "Tu YubiKey está equipada con NFC restringido, una función diseñada para protegerla contra la manipulación inalámbrica durante el envío. Esto significa que las operaciones NFC se encuentran temporalmente deshabilitadas hasta que las actives.",
    "s_unsupported_yk": "YubiKey no soportada",
    "p_operation_failed_try_again": "La operación ha fallado, por favor inténtalo de nuevo.",
    "l_configuration_unsupported": "Configuración no soportada",
    "p_scp_unsupported": "Para comunicarse a través de NFC, la YubiKey requiere una tecnología que no es compatible con este teléfono. Conecta la YubiKey al puerto USB del teléfono.",
    "@_general_errors": {},

    "l_error_occurred": "Ha ocurrido un error",
    "s_application_error": "Error de la aplicación",
    "l_import_error": "Error al importar",
    "l_file_not_found": "Archivo no encontrado",
    "l_file_too_big": "El tamaño de archivo es demasiado grande",
    "l_filesystem_error": "Error en la operación del sistema de archivos",
    "@_pins": {},

    "s_pin": "PIN",
    "s_puk": "PUK",
    "s_set_pin": "Establecer PIN",
    "s_change_pin": "Cambiar PIN",
    "s_change_puk": "Cambiar PUK",
    "s_show_pin": "Mostrar PIN",
    "s_hide_pin": "Ocultar PIN",
    "s_show_puk": "Mostrar PUK",
    "s_hide_puk": "Ocultar PUK",
    "s_current_pin": "PIN actual",
    "s_current_puk": "PUK actual",
    "s_new_pin": "Nuevo PIN",
    "s_new_puk": "Nuevo PUK",
    "s_confirm_pin": "Confirmar PIN",
    "s_confirm_puk": "Confirmar PUK",
    "s_unblock_pin": "Restablecer PIN",
    "l_pin_mismatch": "Los PIN no coinciden",
    "l_puk_mismatch": "Los PUK no coinciden",
    "s_pin_set": "PIN configurado",
    "s_puk_set": "PUK configurado",
    "l_set_pin_failed": "Error al establecer el PIN: {message}",
    "@l_set_pin_failed": {
        "placeholders": {
            "message": {
                "type": "String"
            }
        }
    },
    "l_attempts_remaining": "{retries, plural, =1{{retries} intento restante}other{{retries} intentos restantes}}",
    "@l_attempts_remaining": {
        "placeholders": {
            "retries": {
                "type": "int"
            }
        }
    },
    "l_wrong_pin_attempts_remaining": "PIN incorrecto, {retries, plural, =1{{retries} intento restante}other{{retries} intentos restantes}}",
    "@l_wrong_pin_attempts_remaining": {
        "placeholders": {
            "retries": {
                "type": "int"
            }
        }
    },
    "l_wrong_puk_attempts_remaining": "PUK incorrecto, {retries, plural, =1{{retries} intento restante}other{{retries} intentos restantes}}",
    "@l_wrong_puk_attempts_remaining": {
        "placeholders": {
            "retries": {
                "type": "int"
            }
        }
    },
    "s_fido_pin_protection": "PIN de protección FIDO",
    "s_pin_change_required": "Cambio de PIN requerido",
    "l_enter_fido2_pin": "Ingresa el PIN FIDO2 para tu YubiKey",
    "p_fido2_pin_required": null,
    "l_pin_blocked_reset": "PIN bloqueado; restablecer los valores de fábrica de la aplicación FIDO",
    "l_pin_blocked": "PIN bloqueado",
    "l_set_pin_first": "Se requiere un PIN",
    "l_unlock_pin_first": "Desbloquear con PIN",
    "l_pin_soft_locked": "El PIN ha sido bloqueado hasta que la YubiKey sea removida y reinsertada",
    "l_pin_change_required_desc": "Un nuevo PIN debe establecerse antes de poder utilizar esta aplicación",
    "p_new_fido2_pin_requirements": "Un PIN debe tener entre {min_length} y {max_length} caracteres y puede contener letras, números y caracteres especiales.",
    "@p_new_fido2_pin_requirements": {
        "placeholders": {
            "min_length": {
                "type": "int"
            },
            "max_length": {
                "type": "int"
            }
        }
    },
    "p_new_fido2_pin_complexity_active_requirements": "Un PIN debe tener entre {min_length} y {max_length} caracteres, contener al menos {unique_characters} caracteres únicos y no ser un PIN de uso común, como «{common_pin}». Puede contener letras, números y caracteres especiales.",
    "@p_new_fido2_pin_complexity_active_requirements": {
        "placeholders": {
            "min_length": {
                "type": "int"
            },
            "max_length": {
                "type": "int"
            },
            "unique_characters": {
                "type": "int"
            },
            "common_pin": {
                "type": "String"
            }
        }
    },
    "s_ep_attestation": "Atestación empresarial",
    "s_ep_attestation_enabled": "Atestación empresarial habilitada",
    "q_enable_ep_attestation": "¿Habilitar atestación empresarial?",
    "p_enable_ep_attestation_desc": "Esto habilitará la atestación empresarial, permitiendo que los dominios autorizados identifiquen de forma exclusiva tu YubiKey.",
    "p_enable_ep_attestation_disable_with_factory_reset": "Una vez habilitada, la atestación empresarial solo se puede deshabilitar realizando un restablecimiento de fábrica de FIDO.",
    "s_pin_required": "PIN requerido",
    "p_pin_required_desc": "La acción que estás a punto de realizar requiere la introducción del PIN PIV.",
    "l_piv_pin_blocked": "Bloqueado, utiliza el PUK para restablecer",
    "p_piv_pin_blocked_desc": "El PIN está bloqueado. Utiliza el PUK para restablecerlo.",
    "p_piv_pin_blocked_bio_desc": "El PIN está bloqueado. Se requiere un restablecimiento de fábrica.",
    "l_piv_pin_puk_blocked": "Bloqueado, se necesita un restablecimiento de fábrica",
    "p_piv_pin_puk_blocked_desc": "Tanto el PIN como el PUK están bloqueados. Se requiere un restablecimiento de fábrica de la aplicación PIV.",
    "p_new_piv_pin_puk_requirements": "Un {name} debe tener al menos {length} caracteres.",
    "@p_new_piv_pin_puk_requirements": {
        "placeholders": {
            "name": {
                "type": "String"
            },
            "length": {
                "type": "int"
            }
        }
    },
    "p_new_piv_pin_puk_complexity_active_requirements": "Un {name} debe tener al menos {length} caracteres, contener al menos 2 caracteres únicos y no ser un {name} de uso común, como \"{common}\".",
    "@p_new_piv_pin_puk_complexity_active_requirements": {
        "placeholders": {
            "name": {
                "type": "String"
            },
            "length": {
                "type": "int"
            },
            "common": {
                "type": "String"
            }
        }
    },
    "p_pin_puk_complexity_failure": "El nuevo {name} no cumple los requisitos de complejidad.",
    "@p_pin_puk_complexity_failure": {
        "placeholders": {
            "name": {
                "type": "String"
            }
        }
    },
    "s_dismiss": "Descartar",
    "p_default_pin_puk_key_desc": "Se recomienda cambiar el PIN, el PUK y la clave de administración predeterminados.",
    "p_default_pin_puk_key_fips_desc": null,
    "l_warning_default_pin": "Advertencia: PIN predeterminado usado",
    "l_warning_default_puk": "Advertencia: PUK predeterminado usado",
    "l_default_pin_used": "PIN por defecto usado",
    "l_default_puk_used": "PUK por defecto usado",
    "l_pin_complexity": "Complejidad de PIN aplicada",
    "@_passwords": {},

    "s_password": "Contraseña",
    "s_manage_password": "Administrar contraseña",
    "s_set_password": "Establecer contraseña",
    "s_password_set": "Contraseña establecida",
    "s_show_password": "Mostrar contraseña",
    "s_hide_password": "Ocultar contraseña",
    "l_password_protection": "Cuentas protegidas con contraseña",
    "s_new_password": "Nueva contraseña",
    "s_current_password": "Contraseña actual",
    "s_confirm_password": "Confirmar contraseña",
    "l_password_mismatch": "Las contraseñas no coinciden",
    "s_wrong_password": "Contraseña incorrecta",
    "p_wrong_password": "Contraseña incorrecta. Si no sabes tu contraseña, tendrás que restablecer la YubiKey.",
    "s_remove_password": "Borrar contraseña",
    "s_password_removed": "Contraseña borrada",
    "s_remember_password": "Recordar contraseña",
    "s_clear_saved_password": "Borrar contraseña guardada",
    "s_password_forgotten": "Contraseña olvidada",
    "l_keystore_unavailable": "Repositorio de claves del SO no disponible",
    "l_remember_pw_failed": "Error al recordar la contraseña",
    "l_unlock_first": "Desbloquear con contraseña",
    "l_set_password_first": "Establecer una contraseña",
    "l_enter_oath_pw": "Introduce la contraseña OATH de tu YubiKey",
    "p_new_password_requirements": "Una contraseña puede contener letras, números y caracteres especiales.",
    "@_management_key": {},

    "s_management_key": "Clave de administración",
    "s_current_management_key": "Clave de administración actual",
    "s_new_management_key": "Nueva clave de administración",
    "l_change_management_key": "Cambiar clave de administración",
    "l_management_key_changed": "Clave de administración cambiada",
    "l_default_key_used": "Clave de administración predeterminada usada",
    "s_generate_random": "Generar clave aleatoria",
    "s_use_default": "Usar valores predeterminados",
    "l_warning_default_key": "Advertencia: Clave predeterminada usada",
    "s_protect_key": "Proteger con PIN",
    "p_protect_key_desc": "Usa el PIN en lugar de la clave de administración durante las operaciones que requieran la autenticación de la clave de administración.",
    "s_management_key_algorithm": "Algoritmo de clave de gestión",
    "p_management_key_algorithm_desc": "El algoritmo a elegir para la clave de gestión.",
    "l_pin_protected_key": "El PIN puede ser usado en su lugar",
    "l_wrong_key": "Clave incorrecta",
    "l_unlock_piv_management": "Desbloquear la administración de PIV",
    "p_unlock_piv_management_desc": "La acción que estás a punto de realizar requiere la clave de administración PIV.",
    "@_oath_accounts": {},

    "l_account": "Cuenta: {label}",
    "@l_account": {
        "placeholders": {
            "label": {
                "type": "String"
            }
        }
    },
    "s_accounts": "Cuentas",
    "s_no_accounts": "No hay cuentas",
    "l_results_for": "Resultados para \"{query}\"",
    "@l_results_for": {
        "placeholders": {
            "query": {
                "type": "String"
            }
        }
    },
    "l_authenticator_get_started": "Introducción a las cuentas OTP",
    "l_no_accounts_desc": "Añade cuentas a tu YubiKey desde cualquier proveedor de servicios compatible con OATH TOTP/HOTP",
    "s_add_account": "Añadir cuenta",
    "p_add_account_desc": "Escanea el código QR o introduce los detalles de la credencial manualmente.",
    "s_add_accounts": "Añadir cuenta(s)",
    "l_drop_qr_description": "Arrastra el código QR para añadir cuenta(s)",
    "p_add_account_three_ways": "Hay tres formas de añadir cuentas.",
    "s_scanning": "Escaneado (recomendado)",
    "p_scanning_desc": "Antes de escanear un código QR, asegúrate de que el código completo esté visible en la pantalla.",
    "s_drag_and_drop": "Arrastra y suelta",
    "p_drag_and_drop_desc": "Puedes arrastrar una imagen con un código QR a cualquier lugar de la Vista de cuentas.",
    "s_manually": "Manualmente",
    "p_manually_desc": "Los detalles de las credenciales de la cuenta pueden introducirse manualmente en el formulario.",
    "s_account_added": "Cuenta añadida",
    "l_account_add_failed": "Error al añadir cuenta: {message}",
    "@l_account_add_failed": {
        "placeholders": {
            "message": {
                "type": "String"
            }
        }
    },
    "l_add_account_password_required": "Contraseña requerida",
    "l_add_account_unlock_required": "Desbloqueo requerido",
    "l_add_account_already_exists": "La cuenta ya existe",
    "l_add_account_func_missing": "Funcionalidad faltante o deshabilitada",
    "l_account_name_required": "Tu cuenta debe tener un nombre",
    "l_name_already_exists": "Este nombre ya existe para el emisor",
    "l_account_already_exists": "Esta cuenta ya existe en la YubiKey",
    "l_invalid_character_issuer": "Carácter inválido: “:” no está permitido en el emisor",
    "l_select_accounts": "Selecciona la(s) cuenta(s) que deseas añadir a la YubiKey",
    "s_pin_account": "Anclar cuenta",
    "s_unpin_account": "Desanclar cuenta",
    "s_no_pinned_accounts": "No hay cuentas ancladas",
    "s_pinned": "Anclada",
    "l_pin_account_desc": "Mantén tus cuentas importantes juntas",
    "s_rename_account": "Renombrar cuenta",
    "l_rename_account_desc": "Editar el emisor/nombre de la cuenta",
    "s_account_renamed": "Cuenta renombrada",
    "l_rename_account_failed": "Error al renombrar la cuenta: {message}",
    "@l_rename_account_failed": {
        "placeholders": {
            "message": {
                "type": "String"
            }
        }
    },
    "p_rename_will_change_account_displayed": "Esto cambiará la forma en que la cuenta se muestra en la lista.",
    "s_delete_account": "Borrar cuenta",
    "q_delete_account": "¿Borrar cuenta?",
    "l_delete_account_desc": "Remover la cuenta de tu YubiKey",
    "s_account_deleted": "Cuenta borrada",
    "p_warning_delete_account": "¡Advertencia! Esta acción eliminará la cuenta de tu YubiKey.",
    "p_warning_disable_credential": "Asegúrate de deshabilitar esta cuenta del servicio en el que está registrada para evitar que se bloquee.",
    "s_account_name": "Nombre de la cuenta",
    "s_search_accounts": "Buscar cuentas",
    "l_accounts_used": "{used} de {capacity} cuentas usadas",
    "@l_accounts_used": {
        "placeholders": {
            "used": {
                "type": "int"
            },
            "capacity": {
                "type": "int"
            }
        }
    },
    "s_num_digits": "{num} dígitos",
    "@s_num_digits": {
        "placeholders": {
            "num": {
                "type": "int"
            }
        }
    },
    "s_num_sec": "{num} segs",
    "@s_num_sec": {
        "placeholders": {
            "num": {
                "type": "int"
            }
        }
    },
    "s_issuer_optional": "Emisor (opcional)",
    "s_counter_based": "Basado en contador",
    "s_time_based": "Basado en tiempo",
    "l_copy_code_desc": "Pegar el código en otra aplicación",
    "l_calculate_code_desc": "Obtener un nuevo código de tu YubiKey",
    "@_fido_credentials": {},

    "s_rp_id": "RP ID",
    "s_user_id": "ID de Usuario",
    "s_credential_id": "ID de credencial",
    "s_display_name": "Nombre para mostrar",
    "s_user_name": "Nombre de Usuario",
    "s_passkeys": "Passkeys",
    "s_no_passkeys": "No hay passkeys",
    "l_ready_to_use": "Listo para usar",
    "l_register_sk_on_websites": "Registrar como clave de seguridad en sitios web",
    "l_no_discoverable_accounts": "No hay passkeys almacenadas",
    "p_non_passkeys_note": "Es posible que existan credenciales sin passkey, pero no se pueden listar.",
    "s_delete_passkey": "Borrar passkey",
    "q_delete_passkey": "¿Borrar passkey?",
    "l_delete_passkey_desc": "Remover la passkey de la YubiKey",
    "s_passkey_deleted": "Passkey eliminada",
    "p_warning_delete_passkey": "Advertencia. Esta acción borrará la passkey de tu YubiKey.",
    "p_warning_delete_passkey_desc": "Ya no podrás usar esta passkey para el servicio en el que está registrada.",
    "l_do_not_remove_yk_delete": null,
    "s_search_passkeys": "Buscar passkeys",
    "p_passkeys_used": "{used} de {max} passkeys usadas.",
    "@p_passkeys_used": {
        "placeholders": {
            "used": {
                "type": "int"
            },
            "max": {
                "type": "int"
            }
        }
    },
    "@_fingerprints": {},
    "s_biometrics": "Biometría",
    "l_fingerprint": "Huella dactilar: {label}",
    "@l_fingerprint": {
        "placeholders": {
            "label": {
                "type": "String"
            }
        }
    },
    "s_fingerprints": "Huellas dactilares",
    "l_fingerprint_captured": "¡Huella dactilar capturada exitosamente!",
    "s_fingerprint_added": "Huella digital añadida",
    "l_adding_fingerprint_failed": "Error al añadir la huella dactilar: {message}",
    "@l_adding_fingerprint_failed": {
        "placeholders": {
            "message": {
                "type": "String"
            }
        }
    },
    "l_setting_name_failed": "Error estableciendo el nombre: {message}",
    "@l_setting_name_failed": {
        "placeholders": {
            "message": {
                "type": "String"
            }
        }
    },
    "s_setup_fingerprints": "Configurar huellas dactilares",
    "p_setup_fingerprints_desc": "Las huellas dactilares deben configurarse antes de que la YubiKey pueda ser usada.",
    "s_add_fingerprint": "Añadir huella dactilar",
    "s_delete_fingerprint": "Borrar huella dactilar",
    "q_delete_fingerprint": "¿Borrar huella dactilar?",
    "l_delete_fingerprint_desc": "Remover la huella dactilar de la YubiKey",
    "s_fingerprint_deleted": "Huella dactilar borrada",
    "p_warning_delete_fingerprint": "Esto borrará la huella dactilar de tu YubiKey.",
    "s_fingerprints_get_started": "Introducción a las huellas dactilares",
    "p_set_fingerprints_desc": "Antes de registrar las huellas dactilares, es necesario establecer un PIN.",
    "l_no_fps_added": "No se han añadido huellas digitales",
    "s_rename_fp": "Renombrar huella dactilar",
    "l_rename_fp_desc": "Cambiar el nombre",
    "s_fingerprint_renamed": "Huella dactilar renombrada",
    "l_rename_fp_failed": "Error al renombrar: {message}",
    "@l_rename_fp_failed": {
        "placeholders": {
            "message": {
                "type": "String"
            }
        }
    },
    "l_add_one_or_more_fps": "Añadir una o más (hasta cinco) huellas dactilares",
    "l_fingerprints_used": "{used}/5 Huellas dactilares registradas",
    "@l_fingerprints_used": {
        "placeholders": {
            "used": {
                "type": "int"
            }
        }
    },
    "p_press_fingerprint_begin": "Presiona la YubiKey con tu dedo para empezar.",
    "l_name_fingerprint": "Nombra esta huella dactilar",
    "@_fido_errors": {},

    "l_user_action_timeout_error": "Error debido a la inactividad del usuario",
    "l_wrong_inserted_yk_error": "La YubiKey reinsertada no coincide con el dispositivo inicial",
    "l_failed_connecting_to_fido": "Fallo al conectar con la interfaz FIDO",
    "@_certificates": {},

    "l_self_signed_certificate": "Certificado autofirmado",
    "l_certificate_signing_request": "Solicitud de Firma de Certificado (CSR)",
    "s_certificate": "Certificado",
    "s_subject": "Asunto",
    "l_export_csr_file": "Guardar CSR a archivo",
    "l_export_public_key": "Exportar clave pública",
    "l_export_public_key_file": "Guardar clave pública a archivo",
    "l_export_public_key_desc": "Guardar la clave pública a un archivo",
    "l_public_key_exported": "Clave pública exportada",
    "l_export_certificate": "Exportar certificado",
    "l_export_certificate_file": "Exportar certificado a archivo",
    "l_export_certificate_desc": "Exportar el certificado a un archivo",
    "l_certificate_exported": "Certificado exportado",
    "l_select_import_file": "Selecciona archivo a importar",
    "l_import_file": "Importar archivo",
    "l_import_desc": "Importar un archivo y/o certificado",
    "l_import_nothing": "Nada a importar",
    "l_importing_file": "Importando archivo\u2026",
    "s_file_imported": "Archivo importado",
    "l_unsupported_key_type": "Tipo de clave no soportado",
    "l_delete_certificate": "Borrar certificado",
    "q_delete_certificate": "¿Borrar certificado?",
    "l_delete_certificate_desc": "Remover el certificado de tu YubiKey",
    "l_delete_key": "Borrar clave",
    "q_delete_key": "¿Borrar clave?",
    "l_delete_key_desc": "Remover la clave de tu YubiKey",
    "l_delete_certificate_or_key": "Borrar certificado/clave",
    "q_delete_certificate_or_key": "¿Borrar certificado/clave?",
    "l_delete_certificate_or_key_desc": "Remover el certificado o la clave de tu YubiKey",
    "l_move_key": "Mover clave",
    "l_move_key_desc": "Mover una clave de una ranura PIV a otra",
    "l_change_defaults": "Cambiar los códigos de acceso predeterminados",
    "s_issuer": "Emisor",
    "s_serial": "Serie",
    "s_certificate_fingerprint": "Huella dactilar",
    "s_valid_from": "Válido desde",
    "s_valid_to": "Válido hasta",
    "l_no_certificate": "No se ha cargado ningún certificado",
    "l_key_no_certificate": "Clave sin certificado cargada",
    "s_generate_key": "Generar clave",
    "l_generate_desc": "Generar un nuevo certificado o CSR",
    "p_generate_desc": "Esto generará una nueva clave en la YubiKey en la ranura PIV {slot}.",
    "@p_generate_desc": {
        "placeholders": {
            "slot": {
                "type": "String"
            }
        }
    },
    "s_private_key_generated": "Clave privada generada",
    "p_select_what_to_delete": "Selecciona qué borrar de la ranura.",
    "p_warning_delete_certificate": "¡Advertencia! Esta acción eliminará el certificado de tu YubiKey.",
    "p_warning_delete_key": "¡Advertencia! Esta acción borrará la clave privada de tu YubiKey.",
    "p_warning_delete_certificate_and_key": "¡Advertencia! Esta acción borrará el certificado y la clave privada de tu YubiKey.",
    "p_warning_usb_preferred": null,
    "p_delete_certificate_desc": "Esto borrará el certificado en la ranura PIV {slot}.",
    "@p_delete_certificate_desc": {
        "placeholders": {
            "slot": {
                "type": "String"
            }
        }
    },
    "p_delete_key_desc": "Esto borrará la clave privada en la ranura PIV {slot}.",
    "@p_delete_key_desc": {
        "placeholders": {
            "slot": {
                "type": "String"
            }
        }
    },
    "p_delete_certificate_and_key_desc": "Esto borrará el certificado y la clave privada en la ranura PIV {slot}.",
    "@p_delete_certificate_and_key_desc": {
        "placeholders": {
            "slot": {
                "type": "String"
            }
        }
    },
    "l_certificate_deleted": "Certificado borrado",
    "l_key_deleted": "Clave borrada",
    "l_certificate_and_key_deleted": "Certificado y clave borrados",
    "l_include_certificate": "Incluir certificado",
    "l_select_destination_slot": "Selecciona la ranura de destino",
    "q_move_key_confirm": "¿Mover la clave privada de la ranura PIV {from_slot}?",
    "@q_move_key_confirm": {
        "placeholders": {
            "from_slot": {
                "type": "String"
            }
        }
    },
    "q_move_key_to_slot_confirm": "¿Mover la clave privada de la ranura PIV {from_slot} a la ranura {to_slot}?",
    "@q_move_key_to_slot_confirm": {
        "placeholders": {
            "from_slot": {
                "type": "String"
            },
            "to_slot": {
                "type": "String"
            }
        }
    },
    "q_move_key_and_certificate_to_slot_confirm": "¿Mover la clave privada y el certificado de la ranura PIV {from_slot} a la ranura {to_slot}?",
    "@q_move_key_and_certificate_to_slot_confirm": {
        "placeholders": {
            "from_slot": {
                "type": "String"
            },
            "to_slot": {
                "type": "String"
            }
        }
    },
    "p_password_protected_file": "El archivo seleccionado está protegido por contraseña.",
    "p_import_items_desc": "Los siguientes elementos se importarán en la ranura PIV {slot}.",
    "@p_import_items_desc": {
        "placeholders": {
            "slot": {
                "type": "String"
            }
        }
    },
    "l_warning_public_key_mismatch": "La clave pública del certificado no coincide con la clave privada en la ranura",
    "l_key_moved": "Clave movida",
    "l_key_and_certificate_moved": "Clave y certificado movidos",
    "p_subject_desc": "Un nombre distinguido (DN) formateado de acuerdo con la especificación RFC 4514.",
    "l_rfc4514_invalid": "Formato RFC 4514 inválido",
    "rfc4514_examples": "Ejemplos:\nCN=Nombre de Ejemplo\nCN=jsmith,DC=ejemplo,DC=net",
    "s_allow_fingerprint": "Permitir huella dactilar",
    "s_pin_policy": "Política de PIN",
    "s_output_format": "Formato de salida",
    "s_expiration_date": "Fecha de expiración",
    "p_algorithm_desc": "Algoritmo de clave a usar.",
    "p_expiration_date_desc": "Fecha de caducidad del certificado, por defecto 1 año (solo certificado).",
    "p_key_options_bio_desc": "Permitir el uso de biometría en lugar del PIN.",
    "q_overwrite_slot": "¿Sobreescribir ranura?",
    "p_overwrite_slot_desc": "Esto sobrescribirá permanentemente el contenido existente en la ranura {slot}.",
    "@p_overwrite_slot_desc": {
        "placeholders": {
            "slot": {
                "type": "String"
            }
        }
    },
    "l_overwrite_cert": "El certificado será sobrescrito",
    "l_overwrite_key": "La clave privada será sobrescrita",
    "l_overwrite_key_maybe": "Cualquier clave privada existente en la ranura será sobrescrita",
    "@_piv_slots": {},

    "s_slot_display_name": "{name} ({hexid})",
    "@s_slot_display_name": {
        "placeholders": {
            "name": {
                "type": "String"
            },
            "hexid": {
                "type": "String"
            }
        }
    },
    "s_slot_9a": "Autenticación",
    "s_slot_9c": "Firma digital",
    "s_slot_9d": "Administración de claves",
    "s_slot_9e": "Autenticación de smart card",
    "s_retired_slot": "Administración de Claves Retiradas",
    "@_otp_slots": {},

    "s_otp_slot_one": "Toque corto",
    "s_otp_slot_two": "Toque largo",
    "l_otp_slot_empty": "La ranura está vacía",
    "l_otp_slot_configured": "La ranura está configurada",
    "@_otp_slot_configurations": {},

    "l_yubiotp_desc": "Programar una credencial Yubico OTP",
    "s_challenge_response": "Challenge-Response",
    "l_challenge_response_desc": "Programar una credencial de desafío y respuesta",
    "s_static_password": "Contraseña estática",
    "l_static_password_desc": "Configurar una contraseña estática",
    "s_hotp": "OATH-HOTP",
    "l_hotp_desc": "Programar una credencial basada en HMAC-SHA1",
    "s_public_id": "ID Público",
    "s_private_id": "ID Privado",
    "s_use_serial": "Usar serial",
    "l_select_file": "Seleccionar archivo",
    "l_no_export_file": "Ningún archivo de exportación",
    "s_no_export": "Ninguna exportación",
    "s_export": "Exportar",
    "l_export_configuration_file": "Exportar configuración a archivo",
    "l_exported_can_be_uploaded_at": "Las credenciales exportadas pueden cargarse en {url}.",
    "@l_exported_can_be_uploaded_at": {
        "placeholders": {
            "url": {
                "type": "String"
            }
        }
    },
    "l_keyboard_layout": "Teclado {layout}",
    "@l_keyboard_layout": {
        "placeholders": {
            "layout": {
                "type": "Object"
            }
        }
    },
    "@_otp_slot_actions": {},

    "s_delete_slot": "Borrar credencial",
    "q_delete_slot": "¿Borrar credencial?",
    "l_delete_slot_desc": "Remover credencial en ranura",
    "p_warning_delete_slot_configuration": "¡Advertencia! Esta acción eliminará permanentemente la credencial de la ranura {slot_id}.",
    "@p_warning_delete_slot_configuration": {
        "placeholders": {
            "slot_id": {
                "type": "int"
            }
        }
    },
    "l_slot_deleted": "Credencial borrada",
    "s_swap": "Intercambiar",
    "s_swap_slots": "Intercambiar ranuras",
    "q_swap_slots": "¿Intercambiar ranuras?",
    "l_swap_slots_desc": "Intercambiar toque corto/largo",
    "p_swap_slots_desc": "Esto intercambiará la configuración de las dos ranuras.",
    "l_slots_swapped": "Configuraciones de ranuras intercambiadas",
    "l_slot_credential_configured": "Credencial {type} configurada",
    "@l_slot_credential_configured": {
        "placeholders": {
            "type": {
                "type": "String"
            }
        }
    },
    "l_slot_credential_configured_and_exported": "Configurada la credencial {type} y exportada a {file}",
    "@l_slot_credential_configured_and_exported": {
        "placeholders": {
            "type": {
                "type": "String"
            },
            "file": {
                "type": "String"
            }
        }
    },
    "s_append_enter": "Añadir ⏎",
    "l_append_enter_desc": "Añadir un Enter después de generar el OTP",
    "@_otp_errors": {},

    "p_otp_swap_error": "Error al intercambiar ranuras. Asegúrate de que la YubiKey no tenga acceso restrictivo.",
    "l_wrong_access_code": "Código de acceso incorrecto",
    "@_otp_access_code": {},

    "s_access_code": "Código de acceso",
    "s_show_access_code": "Mostrar código de acceso",
    "s_hide_access_code": "Ocultar código de acceso",
    "p_enter_access_code": "Introduce el código de acceso para la ranura {slot}.",
    "@p_enter_access_code": {
        "placeholders": {
            "slot": {
                "type": "String"
            }
        }
    },
    "@_permissions": {},


    "s_enable_nfc": "Activar NFC",
    "s_request_access": "Solicitar acceso",
    "s_permission_denied": "Permiso denegado",
    "l_elevating_permissions": "Obteniendo permisos elevados...",
    "s_review_permissions": "Revisar permisos",
    "s_open_windows_settings": "Abrir configuración de Windows",
    "l_admin_privileges_required": "Se requieren privilegios de administrador",
    "p_elevated_permissions_required": "La administración de este dispositivo requiere privilegios elevados. Como alternativa, puedes usar la configuración de Windows para administrar la configuración de FIDO.",
    "p_webauthn_elevated_permissions_required": "La administración de WebAuthn requiere privilegios elevados. Como alternativa, puedes usar la configuración de Windows para administrar la configuración de FIDO.",
    "p_ms_store_permission_note": null,
    "p_need_camera_permission": "Yubico Authenticator necesita acceder a la cámara para escanear el código QR. Revise los permisos",
    "@_qr_codes": {},

    "s_qr_scan": "Escanear código QR",
    "l_invalid_qr": "Código QR inválido",
    "l_qr_not_found": "Código QR no encontrado",
    "l_qr_scanned": "Código QR escaneado",
    "l_qr_file_too_large": "Archivo demasiado grande (máx. {max})",
    "@l_qr_file_too_large": {
        "placeholders": {
            "max": {
                "type": "String"
            }
        }
    },
    "l_qr_invalid_image_file": "Archivo de imagen inválido",
    "l_qr_select_file": "Seleccionar archivo con código QR",
    "l_qr_not_read": "Error al leer el código QR: {message}",
    "@l_qr_not_read": {
        "placeholders": {
            "message": {
                "type": "String"
            }
        }
    },
    "l_point_camera_scan": "Apunta tu cámara a un código QR para escanearlo",
    "q_want_to_scan": "¿Te gustaría escanear?",
    "q_no_qr": "¿No hay código QR?",
    "s_enter_manually": "Introducir manualmente",
    "s_read_from_file": "Leer desde archivo",
    "@_factory_reset": {},

    "s_reset": "Restablecer",
    "s_factory_reset": "Restablecer valores de fábrica",
    "l_factory_reset_desc": "Restaurar los valores predeterminados de YubiKey",
    "l_factory_reset_required": "Restablecer configuración de fábrica requerida",
    "l_oath_application_reset": "Restablecer aplicación OATH",
    "l_fido_app_reset": "Restablecer aplicación FIDO",
    "l_reset_failed": "Error al ejecutar restablecimiento: {message}",
    "@l_reset_failed": {
        "placeholders": {
            "message": {
                "type": "String"
            }
        }
    },
    "l_piv_app_reset": "Restablecer aplicación PIV",
    "p_factory_reset_an_app": "Restablecer valores de fábrica para una aplicación en tu YubiKey.",
    "p_factory_reset_desc": "Los datos se almacenan en varias aplicaciones de la YubiKey, algunas de las cuales pueden restablecerse a los valores de fábrica independientemente unas de otras.",
    "p_warning_factory_reset": "¡Advertencia! Esto borrará irrevocablemente todas las cuentas TOTP/HOTP de OATH de tu YubiKey.",
    "p_warning_disable_credentials": "Tus credenciales OATH, así como cualquier contraseña establecida, serán removidas de esta YubiKey. Asegúrate de desactivarlas desde sus respectivos sitios web para evitar ser bloqueado de tus cuentas.",
    "p_warning_deletes_accounts": "¡Advertencia! Esto borrará irrevocablemente todas las cuentas U2F y FIDO2, incluidas las passkeys, de tu YubiKey.",
    "p_warning_disable_accounts": "Tus credenciales, así como cualquier PIN establecido, se eliminarán de esta YubiKey. Asegúrate de desvincularlos de los respectivos sitios web para evitar quedar bloqueado/a de tus cuentas.",
    "p_transports_required_for_reset": null,
    "@p_transports_required_for_reset": {
        "placeholders": {
            "transports": {
                "type": "String"
            }
        }
    },
    "p_reset_not_allowed_over": null,
    "@p_reset_not_allowed_over": {
        "placeholders": {
            "transport": {
                "type": "String"
            }
        }
    },
    "p_warning_piv_reset": "¡Advertencia! Todos los datos almacenados para PIV se eliminarán irrevocablemente de tu YubiKey.",
    "p_warning_piv_reset_desc": "Esto incluye claves privadas y certificados. Su PIN, PUK y clave de administración se restablecerán a sus valores predeterminados de fábrica.",
    "p_warning_global_reset": "¡Advertencia! Esto borrará irrevocablemente todos los datos guardados, incluidas las credenciales, de tu YubiKey.",
    "p_warning_global_reset_desc": "Restablecer a valores de fábrica las aplicaciones de tu YubiKey. El PIN se restablecerá a su valor predeterminado de fábrica y se eliminarán las huellas dactilares registradas. Todas las claves, certificados u otras credenciales se eliminarán permanentemente.",
    "@_copy_to_clipboard": {},

    "l_copy_to_clipboard": "Copiar al portapapeles",
    "s_code_copied": "Código copiado",
    "l_code_copied_clipboard": "Código copiado al portapapeles",
    "s_copy_log": "Copiar log",
    "l_copy_log_clipboard": null,
    "l_log_copied": "Log copiado en el portapapeles",
    "l_diagnostics_copied": "Datos de diagnóstico copiados al portapapeles",
    "p_target_copied_clipboard": "{label} copiado al portapapeles.",
    "@p_target_copied_clipboard": {
        "placeholders": {
            "label": {
                "type": "String"
            }
        }
    },
    "@_custom_icons": {},

    "s_custom_icons": "Íconos personalizados",
    "l_set_icons_for_accounts": "Establecer íconos para las cuentas",
    "p_custom_icons_description": "Los paquetes de iconos pueden hacer que tus cuentas sean distinguibles más fácilmente con logos y colores familiares.",
    "p_custom_icons_format_desc": "Los paquetes de íconos usan el formato {aegis_icon_pack}. Puedes descargar un paquete de íconos ya hecho o crear el tuyo propio.",
    "@p_custom_icons_format_desc": {
        "placeholders": {
            "aegis_icon_pack": {
                "type": "String"
            }
        }
    },
    "s_replace_icon_pack": "Reemplazar paquete de íconos",
    "l_loading_icon_pack": "Cargando paquete de íconos\u2026",
    "s_load_icon_pack": "Cargar paquete de íconos",
    "l_load_icon_pack_desc": null,
    "s_remove_icon_pack": "Remover paquete de íconos",
    "l_remove_icon_pack_desc": null,
    "l_icon_pack_removed": "Paquete de íconos removido",
    "l_remove_icon_pack_failed": "Error removiendo el paquete de íconos",
    "s_choose_icon_pack": "Elegir paquete de íconos",
    "l_icon_pack_imported": "Paquete de íconos importado",
    "l_import_icon_pack_failed": "Error al importar paquete de íconos: {message}",
    "@l_import_icon_pack_failed": {
        "placeholders": {
            "message": {
                "type": "String"
            }
        }
    },
    "l_invalid_icon_pack": "Paquete de íconos inválido",
    "l_icon_pack_copy_failed": "Error al copiar los archivos del paquete de íconos",
    "@_android_settings": {},

    "s_nfc_options": "Opciones de NFC",
    "s_nfc_and_usb_options": null,
    "l_nfc_and_usb_options_desc": null,
    "l_on_yk_nfc_tap": "Al tocar la YubiKey con NFC",
    "l_on_yk_usb_insert": null,
    "l_do_nothing": "No hacer nada",
    "l_launch_ya": "Iniciar Yubico Authenticator",
    "l_copy_otp_clipboard": "Copiar OTP al portapapeles",
    "l_launch_and_copy_otp": "Iniciar la aplicación y copiar la OTP",
    "l_kbd_layout_for_static": "Distribución del teclado (para contraseña estática)",
    "s_choose_kbd_layout": "Elegir la distribución del teclado",
    "l_bypass_touch_requirement": "Omitir requisito de toque",
    "l_bypass_touch_requirement_on": "Las cuentas que requieren toque se muestran automáticamente a través de NFC",
    "l_bypass_touch_requirement_off": "Las cuentas que requieren toque necesitan un toque adicional sobre NFC",
    "s_silence_nfc_sounds": "Silenciar los sonidos NFC",
    "l_silence_nfc_sounds_on": "No se reproducirá ningún sonido al tocar el NFC",
    "l_silence_nfc_sounds_off": "El sonido se reproducirá al tocar con NFC.",
    "s_usb_options": "Opciones de USB",
    "l_launch_app_on_usb": "Iniciar cuando la YubiKey esté conectada",
    "l_launch_app_on_usb_on": "Esto previene que otras aplicaciones utilicen la YubiKey a través de USB",
    "l_launch_app_on_usb_off": "Otras aplicaciones pueden utilizar la YubiKey a través de USB",
    "s_allow_screenshots": "Permitir capturas de pantalla",
    "l_allow_screenshots_desc": null,
    "@_nfc": {},

    "s_nfc_ready_to_scan": "Listo para escanear",
    "s_nfc_hold_still": "Mantén presionado\u2026",
    "s_nfc_tap_your_yubikey": "Toca tu YubiKey",
    "s_nfc_remove_key": null,
    "l_nfc_failed_to_scan": "Error al escanear, inténtalo de nuevo",
    "@_usb": {},

    "s_usb_processing": "Leyendo datos de la YubiKey",
    "s_usb_dont_remove": "No remuevas la llave\u2026",
    "l_usb_read_error": "Error al leer datos de YubiKey",
    "@_ndef": {},

    "p_ndef_set_otp": "Código OTP de YubiKey copiado al portapapeles.",
    "p_ndef_set_password": "Contraseña de YubiKey copiada al portapapeles.",
    "p_ndef_parse_failure": "Error al analizar el código OTP de la YubiKey.",
    "p_ndef_set_clip_failure": "Error al acceder al portapapeles al intentar copiar el código OTP desde la YubiKey.",
    "@_key_customization": {},

    "s_set_label": "Establecer etiqueta",
    "s_set_color": "Establecer color",
    "s_change_label": "Cambiar etiqueta",
    "p_set_will_add_custom_name": "Esto asignará un nombre personalizado a tu YubiKey.",
    "p_rename_will_change_custom_name": "Esto cambiará la etiqueta de tu YubiKey.",
    "@_shortcuts": {},

    "s_shortcuts": "Atajos",
    "s_keyboard_shortcuts": "Atajos de teclado",
    "s_global_shortcuts": "Atajos globales",
    "s_application_shortcuts": "Atajos de la aplicación",
    "@s_quit_app": {
        "placeholders": {
            "app": {
                "type": "String"
            }
        }
    },
    "s_quit_app": "Salir {app}",
    "@s_hide_app": {
        "placeholders": {
            "app": {
                "type": "String"
            }
        }
    },
    "s_hide_app": "Ocultar {app}",
    "s_search": "Buscar",
    "s_next_device": "Dispositivo siguiente",
    "s_previous_device": "Dispositivo anterior",
    "s_open_settings": "Abrir ajustes",
    "s_open_help_and_about": "Abrir ayuda y acerca de",
    "s_open_item": "Abrir elemento",
    "s_edit_item": "Editar elemento",
    "s_delete_item": "Borrar elemento",
    "s_calculate_oath_code": "Calcular código OATH",
    "s_open_keyboard_shortcuts": "Abrir atajos de teclado",
    "@_eof": {}

}<|MERGE_RESOLUTION|>--- conflicted
+++ resolved
@@ -42,11 +42,8 @@
     "s_import": "Importar",
     "s_overwrite": "Sobreescribir",
     "s_done": "Hecho",
-<<<<<<< HEAD
     "s_success": null,
-=======
     "s_loading": null,
->>>>>>> a7e00a40
     "s_more": null,
     "s_label": "Etiqueta",
     "s_name": "Nombre",
