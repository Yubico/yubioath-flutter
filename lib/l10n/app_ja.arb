{
    "@@locale": "ja",

    "app_name": "Yubico Authenticator",
    "native_language_name": "日本語",
    "@native_language_name": {
        "description": "IMPORTANT: This is the name of YOUR language written in YOUR language. For example: 'Deutsch' for German, 'Français' for French. DO NOT translate the word 'English'."
    },
    "s_translated": "翻訳済み: {percentage}%",
    "@s_translated": {
        "placeholders": {
            "percentage": {
                "type": "int"
            }
        }
    },
    "s_proofread": "校閲済み: {percentage}%",
    "@s_proofread": {
        "placeholders": {
            "percentage": {
                "type": "int"
            }
        }
    },
    "l_incomplete_translation": "未翻訳",
    "p_translation_progress_desc": "進捗メーターで翻訳の進行状況を表示しています。",
    "s_community": null,
    "l_localization_project": null,

    "s_save": "保存",
    "s_cancel": "キャンセル",
    "s_close": "閉じる",
    "s_delete": "削除",
    "s_move": "移動",
    "s_quit": "終了",
    "s_enable": "有効にする",
    "s_enabled": "有効",
    "s_disabled": "無効",
    "s_status": "ステータス",
    "s_unlock": "ロック解除",
    "s_calculate": "導出",
    "s_import": "インポート",
    "s_overwrite": "上書き",
    "s_done": "完了",
<<<<<<< HEAD
    "s_success": null,
=======
    "s_loading": null,
>>>>>>> a7e00a40
    "s_more": null,
    "s_label": "ラベル",
    "s_name": "名前",
    "s_usb": "USB",
    "s_nfc": "NFC",
    "s_options": "オプション",
    "s_details": "詳細",
    "s_show_window": "ウィンドウを表示",
    "s_hide_window": "ウィンドウを非表示",
    "s_show_navigation": "ナビゲーションを表示します",
    "s_expand_navigation": null,
    "s_collapse_navigation": null,
    "s_expand_collapse_navigation": null,
    "s_show_menu": "メニューを表示します",
    "s_toggle_menu_bar": null,
    "s_more_info": "詳細情報",
    "l_bullet": "• {item}",
    "@l_bullet": {
        "placeholders": {
            "item": {
                "type": "String"
            }
        }
    },
    "s_none": "<なし>",

    "s_about": "アプリ情報",
    "s_algorithm": "アルゴリズム",
    "s_appearance": "外観",
    "s_actions": "操作",
    "s_manage": "管理",
    "s_setup": "セットアップ",
    "s_device": "デバイス",
    "s_application": "アプリケーション",
    "s_settings": "設定",
    "s_reset_settings": null,
    "l_reset_settings_desc": null,
    "q_reset_settings": null,
    "p_reset_settings_confirmation_desc": null,
    "s_general": null,
    "s_support": null,
    "l_settings_desc": "アプリの設定を変更します",
    "s_certificates": "証明書",
    "s_security_key": "セキュリティキー",
    "s_slots": "スロット",
    "s_help_and_about": "ヘルプとアプリ情報",
    "l_help_and_about_desc": "トラブルシューティングとサポート",
    "s_help_and_feedback": "ヘルプとフィードバック",
    "s_help": null,
    "s_app_information": null,
    "s_home": "ホーム",
    "s_user_guide": "ユーザーガイド",
    "s_i_need_help": "ヘルプが必要な場合",
    "s_troubleshooting": "トラブルシューティング",
    "s_terms_of_use": "利用規約",
    "s_privacy_policy": "プライバシーポリシー",
    "s_open_src_licenses": "オープンソースライセンス",
    "s_please_wait": "お待ちください\u2026",
    "s_secret_key": "秘密鍵",
    "s_show_secret_key": "秘密鍵を表示します",
    "s_hide_secret_key": "秘密鍵を隠します",
    "s_private_key": "秘密鍵",
    "s_public_key": "公開鍵",
    "s_invalid_length": "文字数が不正です",
    "l_invalid_format_allowed_chars": "形式が不正です。使用できる文字: {characters}",
    "@l_invalid_format_allowed_chars": {
        "placeholders": {
            "characters": {
                "type": "String"
            }
        }
    },
    "l_invalid_keyboard_character": "選択したキーボードでは無効な文字です",
    "s_require_touch": "タッチを要求する",
    "q_have_account_info": "アカウント情報がありますか？",
    "s_log_and_diagnostics": null,
    "s_debugging_tools": null,
    "s_run_diagnostics": "診断を実行",
    "l_run_diagnostics_desc": null,
    "s_logging_level": null,
    "s_current_log_level": null,
    "@s_current_log_level": {
        "placeholders": {
            "level": {
                "type": "String"
            }
        }
    },
    "s_character_count": "文字数",
    "@_language": {},

    "s_language": "言語",
    "s_choose_language": "言語を選択してください",
    "@_theme": {},

    "s_app_theme": "アプリのテーマ",
    "s_choose_app_theme": "テーマを選択",
    "s_system_default": "システム標準",
    "s_light_mode": "ライト",
    "s_dark_mode": "ダーク",
    "@_layout": {},

    "s_list_layout": "リストレイアウト",
    "s_grid_layout": "グリッドレイアウト",
    "s_mixed_layout": "ミックスレイアウト",
    "s_select_layout": "レイアウトを選択",
    "@_yubikey_selection": {},

    "s_select_to_scan": "選択してスキャン",
    "s_hide_reader": "リーダーを隠す",
    "s_show_hidden_readers": "非表示のリーダーを表示する",
    "s_toggle_readers": "リーダーを切り替える",
    "l_toggle_readers_desc": "リーダーを表示/非表示にします",
    "s_sn_serial": "S/N: {serial}",
    "@s_sn_serial": {
        "placeholders": {
            "serial": {
                "type": "int"
            }
        }
    },
    "s_fw_version": "F/W: {version}",
    "@s_fw_version": {
        "placeholders": {
            "version": {
                "type": "Object"
            }
        }
    },
    "l_serial_number": "シリアル番号: {serial}",
    "@l_serial_number": {
        "placeholders": {
            "serial": {
                "type": "int"
            }
        }
    },
    "l_firmware_version": "ファームウェアバージョン: {version}",
    "@l_firmware_version": {
        "placeholders": {
            "version": {
                "type": "Object"
            }
        }
    },
    "l_fips_capable": "FIPS対応",
    "l_fips_approved": "FIPS承認済み",
    "@_yubikey_interactions": {},

    "l_insert_yk": "YubiKey を挿入してください",
    "l_insert_or_tap_yk": "YubiKey をかざすか挿入してください",
    "l_unplug_yk": "YubiKey を取り外してください",
    "l_reinsert_yk": "YubiKey をもう一度挿入してください",
    "l_place_on_nfc_reader": "YubiKey を NFC リーダーに合わせてください",
    "l_replace_yk_on_reader": "YubiKey をもう一度 NFC リーダーに合わせてください",
    "l_remove_yk_from_reader": "YubiKey を NFC リーダーから外してください",
    "p_try_reinsert_yk": "YubiKey を取り外して、もう一度挿入してください。",
    "s_touch_required": "タッチが必要です",
    "l_touch_button_now": "YubiKey のボタンをタッチしてください",
    "l_long_touch_button_now": null,
    "l_keep_touching_yk": "YubiKey を繰り返しタッチしてください...",
    "@_capabilities": {},

    "s_capability_otp": "Yubico OTP",
    "s_capability_u2f": "FIDO U2F",
    "s_capability_fido2": "FIDO2",
    "s_capability_oath": "OATH",
    "s_capability_piv": "PIV",
    "s_capability_openpgp": "OpenPGP",
    "s_capability_hsmauth": "YubiHSM Auth",
    "@_app_configuration": {},

    "s_toggle_applications": "アプリケーションを切り替える",
    "s_toggle_interfaces": "インターフェイスを切り替える",
    "p_toggle_applications_desc": "利用可能なトランスポート上でアプリケーションを有効または無効にします。",
    "p_toggle_interfaces_desc": "USBインターフェースの有効化または無効化。",
    "l_toggle_applications_desc": "アプリケーションを有効/無効にします",
    "l_toggle_interfaces_desc": "インターフェイスを有効/無効にします",
    "s_reconfiguring_yk": "YubiKeyを再設定しています...",
    "s_config_updated": "設定を更新しました",
    "l_config_updated_reinsert": "設定を更新しました。YubiKey を取り外して再挿入してください",
    "s_fido_disabled": "FIDO2が無効です",
    "l_webauthn_req_fido2": "WebAuthn を使用するには、YubiKey で FIDO2 アプリケーションを有効にしてください",
    "s_lock_code": "ロックコード",
    "l_wrong_lock_code": "ロックコードが正しくありません",
    "s_show_lock_code": "ロックコードを表示",
    "s_hide_lock_code": "ロックコードを隠す",
    "p_lock_code_required_desc": "操作を実行するには、設定ロックコードを入力する必要があります。",
    "@_connectivity_issues": {},

    "l_helper_not_responding": "ヘルパープロセスが応答していません",
    "l_yk_no_access": "この YubiKey にアクセスできません",
    "s_yk_inaccessible": "デバイスにアクセスできません",
    "l_open_connection_failed": "接続を開けませんでした",
    "l_ccid_connection_failed": "スマートカード接続を開けませんでした",
    "p_ccid_service_unavailable": "スマートカードサービスが機能していることを確認してください。",
    "p_pcscd_unavailable": "pcscdがインストールされ、実行中であることを確認してください。",
    "l_no_yk_present": "YubiKey がありません",
    "s_unknown_type": "タイプが不明です",
    "s_unknown_device": "認識できないデバイスです",
    "s_restricted_nfc": "NFC の有効化",
    "l_deactivate_restricted_nfc": "NFC 有効化の方法",
    "p_deactivate_restricted_nfc_desc": "YubiKey をコンピューターなどの USB 電源に 3 秒以上接続してください。\n\n初回の電源投入後は NFC が有効化され、使用できるようになります。",
    "p_deactivate_restricted_nfc_footer": "YubiKey には輸送中の無線による改ざんから保護するための制限付き NFC が搭載されています。NFC 操作はあなたが有効化するまで一時的に無効になります。",
    "s_unsupported_yk": "対応していない YubiKey です",
    "p_operation_failed_try_again": "操作に失敗しました。もう一度やり直してください。",
    "l_configuration_unsupported": "設定に対応していません",
    "p_scp_unsupported": "YubiKey が NFCで通信するには、この携帯電話が対応していない技術が必要です。YubiKey を携帯電話の USB ポートに接続してください。",
    "@_general_errors": {},

    "l_error_occurred": "エラーが発生しました",
    "s_application_error": "アプリケーションエラー",
    "l_import_error": "インポートエラー",
    "l_file_not_found": "ファイルが見つかりません",
    "l_file_too_big": "ファイルのサイズが大きすぎます",
    "l_filesystem_error": "ファイルのシステム操作エラー",
    "@_pins": {},

    "s_pin": "PIN",
    "s_puk": "PUK",
    "s_set_pin": "PIN を設定",
    "s_change_pin": "PIN を変更",
    "s_change_puk": "PUK を変更",
    "s_show_pin": "PIN を表示します",
    "s_hide_pin": "PIN を隠します",
    "s_show_puk": "PUK を表示します",
    "s_hide_puk": "PUK を隠します",
    "s_current_pin": "現在の PIN",
    "s_current_puk": "現在の PUK",
    "s_new_pin": "新しい PIN",
    "s_new_puk": "新しい PUK",
    "s_confirm_pin": "PIN を確認",
    "s_confirm_puk": "PUK を確認",
    "s_unblock_pin": "PIN をリセット",
    "l_pin_mismatch": "PIN が一致しません",
    "l_puk_mismatch": "PUK が一致しません",
    "s_pin_set": "PIN を設定しました",
    "s_puk_set": "PUK を設定しました",
    "l_set_pin_failed": "PIN を設定できませんでした: {message}",
    "@l_set_pin_failed": {
        "placeholders": {
            "message": {
                "type": "String"
            }
        }
    },
    "l_attempts_remaining": "{retries, plural, =1{あと {retries} 回試行できます}other{あと {retries} 回試行できます}}",
    "@l_attempts_remaining": {
        "placeholders": {
            "retries": {
                "type": "int"
            }
        }
    },
    "l_wrong_pin_attempts_remaining": "PIN が間違っています。{retries, plural, =1{あと {retries} 回試行できます}other{あと {retries} 回試行できます}}",
    "@l_wrong_pin_attempts_remaining": {
        "placeholders": {
            "retries": {
                "type": "int"
            }
        }
    },
    "l_wrong_puk_attempts_remaining": "PUK が間違っています。{retries, plural, =1{あと {retries} 回試行できます}other{あと {retries} 回試行できます}}",
    "@l_wrong_puk_attempts_remaining": {
        "placeholders": {
            "retries": {
                "type": "int"
            }
        }
    },
    "s_fido_pin_protection": "FIDO PIN保護",
    "s_pin_change_required": "PIN を変更してください",
    "l_enter_fido2_pin": "YubiKey の FIDO2 PIN を入力してください",
    "p_fido2_pin_required": null,
    "l_pin_blocked_reset": "PIN がブロックされています。FIDO アプリケーションを工場出荷時の状態にリセットしてください",
    "l_pin_blocked": "PIN がブロックされています",
    "l_set_pin_first": "PIN を設定してください",
    "l_unlock_pin_first": "PIN でロック解除してください",
    "l_pin_soft_locked": "YubiKey を取り外して挿入し直すまで、PIN がブロックされています",
    "l_pin_change_required_desc": "このアプリケーションを使用する前に新しい PIN を設定してください",
    "p_new_fido2_pin_requirements": "新しい PIN を入力してください。PIN は {min_length}-{max_length} 文字で、英数字と特殊文字を使用できます。",
    "@p_new_fido2_pin_requirements": {
        "placeholders": {
            "min_length": {
                "type": "int"
            },
            "max_length": {
                "type": "int"
            }
        }
    },
    "p_new_fido2_pin_complexity_active_requirements": "新しい PIN を入力してください。PIN は {min_length}-{max_length} 文字、記号を {unique_characters} 文字以上含む、よく使用される「{common_pin}」のような PIN ではないものを設定してください。英数字と特殊文字を使用できます。",
    "@p_new_fido2_pin_complexity_active_requirements": {
        "placeholders": {
            "min_length": {
                "type": "int"
            },
            "max_length": {
                "type": "int"
            },
            "unique_characters": {
                "type": "int"
            },
            "common_pin": {
                "type": "String"
            }
        }
    },
    "s_ep_attestation": "Enterprise Attestation",
    "s_ep_attestation_enabled": "Enterprise Attestation が有効です",
    "q_enable_ep_attestation": "Enterprise Attestation を有効にしますか？",
    "p_enable_ep_attestation_desc": "Enterprise Attestation が有効になり、認可されたドメインが YubiKey を一意に識別できるようになります。",
    "p_enable_ep_attestation_disable_with_factory_reset": "一度 Enterprise Attestation を有効にすると、無効にするには FIDO の工場出荷時リセットを実行する必要があります。",
    "s_pin_required": "PIN が必要",
    "p_pin_required_desc": "実行しようとしている操作では、PIV PIN を入力する必要があります。",
    "l_piv_pin_blocked": "ブロックされています。PUK を使用してリセットしてください",
    "p_piv_pin_blocked_desc": "PIN がブロックされています。PUK を使用してリセットしてください。",
    "p_piv_pin_blocked_bio_desc": null,
    "l_piv_pin_puk_blocked": "ブロックされています。工場出荷時の状態にリセットしてください",
    "p_piv_pin_puk_blocked_desc": "PIN と PUK の両方がブロックされています。PIV アプリケーションの工場出荷時リセットが必要です。",
    "p_new_piv_pin_puk_requirements": "{name} は {length} 文字以上で設定してください。",
    "@p_new_piv_pin_puk_requirements": {
        "placeholders": {
            "name": {
                "type": "String"
            },
            "length": {
                "type": "int"
            }
        }
    },
    "p_new_piv_pin_puk_complexity_active_requirements": "{name} は {length} 文字以上で、記号を 2 文字以上含む、よく使用される「{common}」のような {name} ではないものを設定してください。",
    "@p_new_piv_pin_puk_complexity_active_requirements": {
        "placeholders": {
            "name": {
                "type": "String"
            },
            "length": {
                "type": "int"
            },
            "common": {
                "type": "String"
            }
        }
    },
    "p_pin_puk_complexity_failure": "新しい {name} は複雑さの要件を満たしていません。",
    "@p_pin_puk_complexity_failure": {
        "placeholders": {
            "name": {
                "type": "String"
            }
        }
    },
    "s_dismiss": "閉じる",
    "p_default_pin_puk_key_desc": "デフォルトの PIN、PUK、管理キーの変更をお勧めします。",
    "p_default_pin_puk_key_fips_desc": null,
    "l_warning_default_pin": "警告: デフォルトの PIN を使用されています",
    "l_warning_default_puk": "警告: デフォルトの PUK を使用しています",
    "l_default_pin_used": "デフォルトの PIN を使用しています",
    "l_default_puk_used": "デフォルトの PUK を使用しています",
    "l_pin_complexity": "PIN の複雑さのルール",
    "@_passwords": {},

    "s_password": "パスワード",
    "s_manage_password": "パスワードを管理",
    "s_set_password": "パスワードを設定",
    "s_password_set": "パスワードを設定しました",
    "s_show_password": "パスワードを表示します",
    "s_hide_password": "パスワードを隠します",
    "l_password_protection": "アカウントのパスワード保護",
    "s_new_password": "新しいパスワード",
    "s_current_password": "現在のパスワード",
    "s_confirm_password": "パスワードを確認",
    "l_password_mismatch": "パスワードが一致しません",
    "s_wrong_password": "パスワードが正しくありません",
    "p_wrong_password": "パスワードが間違っています。パスワードがわからない場合は、Yubikey をリセットする必要があります。",
    "s_remove_password": "パスワードを削除",
    "s_password_removed": "パスワードを削除しました",
    "s_remember_password": "パスワードを記憶する",
    "s_clear_saved_password": "保存しているパスワードを消去",
    "s_password_forgotten": "記憶していたパスワードを消去しました",
    "l_keystore_unavailable": "OS のキーストアが利用できません",
    "l_remember_pw_failed": "パスワードを記憶できませんでした",
    "l_unlock_first": "パスワードでロック解除",
    "l_set_password_first": "パスワードを設定",
    "l_enter_oath_pw": "YubiKey の OATH パスワードを入力してください",
    "p_new_password_requirements": "パスワードには、英数字と特殊文字を使用できます。",
    "@_management_key": {},

    "s_management_key": "管理キー",
    "s_current_management_key": "現在の管理キー",
    "s_new_management_key": "新しい管理キー",
    "l_change_management_key": "管理キーを変更",
    "l_management_key_changed": "管理キーを変更しました",
    "l_default_key_used": "デフォルトの管理キーを使用しています",
    "s_generate_random": "ランダムに生成します",
    "s_use_default": "デフォルトを使用",
    "l_warning_default_key": "警告: デフォルトのキーを使用しています",
    "s_protect_key": "PIN で保護する",
    "p_protect_key_desc": "管理キーが必要な操作で、代わりに PIN を使用します。",
    "s_management_key_algorithm": "鍵のアルゴリズムを管理",
    "p_management_key_algorithm_desc": "管理キーのアルゴリズムを選択します。",
    "l_pin_protected_key": "PIN を代わりに使用できます",
    "l_wrong_key": "キーが正しくありません",
    "l_unlock_piv_management": "PIV管理をロック解除",
    "p_unlock_piv_management_desc": "この操作では、PIV 管理キーが必要です。",
    "@_oath_accounts": {},

    "l_account": "アカウント: {label}",
    "@l_account": {
        "placeholders": {
            "label": {
                "type": "String"
            }
        }
    },
    "s_accounts": "アカウント",
    "s_no_accounts": "アカウントなし",
    "l_results_for": "「{query}」の結果",
    "@l_results_for": {
        "placeholders": {
            "query": {
                "type": "String"
            }
        }
    },
    "l_authenticator_get_started": "OTP アカウントの使用をはじめる",
    "l_no_accounts_desc": "OATH TOTP/HOTP に対応したサービスプロバイダーのアカウントを YubiKey に追加してください",
    "s_add_account": "アカウントを追加",
    "p_add_account_desc": "QR コードをスキャンするか、資格情報を入力してください。",
    "s_add_accounts": "アカウントを追加",
    "l_drop_qr_description": "QR コードをドラッグ&ドロップしてアカウントを追加",
    "p_add_account_three_ways": "3 通りの方法でアカウントを追加できます。",
    "s_scanning": "スキャン (推奨)",
    "p_scanning_desc": "QR コードをスキャンする前に、画面にコード全体が表示されているか確認してください。",
    "s_drag_and_drop": "ドラッグアンドドロップ",
    "p_drag_and_drop_desc": "アカウント表示の任意の場所に QR コードを含む画像をドロップします。",
    "s_manually": "手動",
    "p_manually_desc": "フォームにアカウント資格情報の詳細を入力します。",
    "s_account_added": "アカウントを追加しました",
    "l_account_add_failed": "アカウントを追加できませんでした: {message}",
    "@l_account_add_failed": {
        "placeholders": {
            "message": {
                "type": "String"
            }
        }
    },
    "l_add_account_password_required": "パスワードが必要です",
    "l_add_account_unlock_required": "ロック解除が必要です",
    "l_add_account_already_exists": "既に存在するアカウントです",
    "l_add_account_func_missing": "機能が存在しないか無効です",
    "l_account_name_required": "アカウントには名前を付けてください",
    "l_name_already_exists": "この名前は発行者にすでに存在します",
    "l_account_already_exists": "このアカウントは YubiKey にすでに存在します",
    "l_invalid_character_issuer": "無効な文字: 「:」は発行者には使用できません",
    "l_select_accounts": "YubiKey に追加するアカウントを選択",
    "s_pin_account": "アカウントをピン留めする",
    "s_unpin_account": "アカウントのピン留めを外す",
    "s_no_pinned_accounts": "ピン留めされているアカウントはありません",
    "s_pinned": "ピン留め",
    "l_pin_account_desc": "重要なアカウントを固定します",
    "s_rename_account": "アカウント名を変更",
    "l_rename_account_desc": "アカウントの発行者/名前を編集します",
    "s_account_renamed": "アカウントの名前を変更しました",
    "l_rename_account_failed": "アカウント名を変更できませんでした: {message}",
    "@l_rename_account_failed": {
        "placeholders": {
            "message": {
                "type": "String"
            }
        }
    },
    "p_rename_will_change_account_displayed": "リスト内でのアカウントの表示内容が変更されます。",
    "s_delete_account": "アカウントを削除",
    "q_delete_account": "アカウントを削除しますか？",
    "l_delete_account_desc": "YubiKey からアカウントを削除します",
    "s_account_deleted": "アカウントを削除しました",
    "p_warning_delete_account": "警告！YubiKey からアカウントが削除されます。",
    "p_warning_disable_credential": "ログインできなくならないように、まず登録しているサービスからこの資格情報を無効にしてください。",
    "s_account_name": "アカウント名",
    "s_search_accounts": "アカウントを検索",
    "l_accounts_used": "アカウント {used} / {capacity} 個を使用中",
    "@l_accounts_used": {
        "placeholders": {
            "used": {
                "type": "int"
            },
            "capacity": {
                "type": "int"
            }
        }
    },
    "s_num_digits": "{num} 桁",
    "@s_num_digits": {
        "placeholders": {
            "num": {
                "type": "int"
            }
        }
    },
    "s_num_sec": "{num} 秒",
    "@s_num_sec": {
        "placeholders": {
            "num": {
                "type": "int"
            }
        }
    },
    "s_issuer_optional": "発行者 (オプション)",
    "s_counter_based": "カウンターベース",
    "s_time_based": "時間ベース",
    "l_copy_code_desc": "別のアプリケーションにコードを貼り付けて使用してください",
    "l_calculate_code_desc": "YubiKey から新しいコードを取得します",
    "@_fido_credentials": {},

    "s_rp_id": "RP ID",
    "s_user_id": "ユーザー ID",
    "s_credential_id": "Credential ID",
    "s_display_name": "表示名",
    "s_user_name": "ユーザー名",
    "s_passkeys": "パスキー",
    "s_no_passkeys": "パスキーはありません",
    "l_ready_to_use": "使用可能",
    "l_register_sk_on_websites": "ウェブサイトサイトでセキュリティキーとして登録してください",
    "l_no_discoverable_accounts": "パスキーは保存されていません",
    "p_non_passkeys_note": "パスキー以外の資格情報が存在する可能性がありますが、一覧はに表示されません。",
    "s_delete_passkey": "パスキーを削除",
    "q_delete_passkey": "パスキーを削除しますか？",
    "l_delete_passkey_desc": "YubiKey からパスキーを削除します",
    "s_passkey_deleted": "パスキーを削除しました",
    "p_warning_delete_passkey": "警告！この操作は Yubikey からパスキーを削除します。",
    "p_warning_delete_passkey_desc": "登録しているサービスで、このパスキーが使用できなくなります。",
    "l_do_not_remove_yk_delete": null,
    "s_search_passkeys": "パスキーを検索",
    "p_passkeys_used": "パスキー {used} / {max} 個を使用中。",
    "@p_passkeys_used": {
        "placeholders": {
            "used": {
                "type": "int"
            },
            "max": {
                "type": "int"
            }
        }
    },
    "@_fingerprints": {},
    "s_biometrics": "生体認証",
    "l_fingerprint": "指紋：{label}",
    "@l_fingerprint": {
        "placeholders": {
            "label": {
                "type": "String"
            }
        }
    },
    "s_fingerprints": "指紋",
    "l_fingerprint_captured": "指紋が正常に読み取られました！",
    "s_fingerprint_added": "指紋が追加されました",
    "l_adding_fingerprint_failed": "指紋の追加エラー：{message}",
    "@l_adding_fingerprint_failed": {
        "placeholders": {
            "message": {
                "type": "String"
            }
        }
    },
    "l_setting_name_failed": "名前の設定エラー：{message}",
    "@l_setting_name_failed": {
        "placeholders": {
            "message": {
                "type": "String"
            }
        }
    },
    "s_setup_fingerprints": "指紋を設定",
    "p_setup_fingerprints_desc": "キーを使用する前に指紋を設定する必要があります。",
    "s_add_fingerprint": "指紋を追加",
    "s_delete_fingerprint": "指紋を削除",
    "q_delete_fingerprint": "指紋を削除しますか？",
    "l_delete_fingerprint_desc": "YubiKeyから指紋を削除します",
    "s_fingerprint_deleted": "指紋が削除されました",
    "p_warning_delete_fingerprint": "これにより、YubiKeyから指紋が削除されます。",
    "s_fingerprints_get_started": "指紋の使用を開始",
    "p_set_fingerprints_desc": "指紋を登録する前に、PINを設定する必要があります。",
    "l_no_fps_added": "追加されている指紋はありません",
    "s_rename_fp": "指紋の名前を変更",
    "l_rename_fp_desc": "名前を変更します",
    "s_fingerprint_renamed": "指紋の名前が変更されました",
    "l_rename_fp_failed": "名前変更のエラー: {message}",
    "@l_rename_fp_failed": {
        "placeholders": {
            "message": {
                "type": "String"
            }
        }
    },
    "l_add_one_or_more_fps": "指紋を1つ以上（最大5つ）追加してください",
    "l_fingerprints_used": "{used}/5の指紋が登録されています",
    "@l_fingerprints_used": {
        "placeholders": {
            "used": {
                "type": "int"
            }
        }
    },
    "p_press_fingerprint_begin": "最初にYubiKeyに指を押し付けてください。",
    "l_name_fingerprint": "この指紋に名前を付ける",
    "@_fido_errors": {},

    "l_user_action_timeout_error": "ユーザーの操作がないため失敗しました",
    "l_wrong_inserted_yk_error": "挿入し直した YubiKey が元のデバイスと一致しません",
    "l_failed_connecting_to_fido": "FIDO インターフェイスへ接続できませんでした",
    "@_certificates": {},

    "l_self_signed_certificate": "自己署名証明書",
    "l_certificate_signing_request": "証明書署名要求 (CSR)",
    "s_certificate": "証明書",
    "s_subject": "サブジェクト",
    "l_export_csr_file": "CSR をファイルに保存",
    "l_export_public_key": "公開鍵をエクスポート",
    "l_export_public_key_file": "公開鍵をファイルに保存",
    "l_export_public_key_desc": "公開鍵をファイルにエクスポートします",
    "l_public_key_exported": "公開鍵がエクスポートされました",
    "l_export_certificate": "証明書をエクスポート",
    "l_export_certificate_file": "証明書をファイルにエクスポート",
    "l_export_certificate_desc": "証明書をファイルにエクスポートします",
    "l_certificate_exported": "証明書をエクスポートしました",
    "l_select_import_file": "インポートするファイルの選択",
    "l_import_file": "ファイルをインポート",
    "l_import_desc": "鍵と証明書をインポートします",
    "l_import_nothing": "インポートするものがありません",
    "l_importing_file": "ファイルをインポートしています\u2026",
    "s_file_imported": "ファイルをインポートしました",
    "l_unsupported_key_type": "対応していない鍵の種類です",
    "l_delete_certificate": "証明書を削除",
    "q_delete_certificate": "証明書を削除しますか？",
    "l_delete_certificate_desc": "YubiKey から証明書を削除します",
    "l_delete_key": "鍵を削除",
    "q_delete_key": "鍵を削除しますか？",
    "l_delete_key_desc": "YubiKey から鍵を削除します",
    "l_delete_certificate_or_key": "証明書/鍵を削除",
    "q_delete_certificate_or_key": "証明書/鍵を削除しますか？",
    "l_delete_certificate_or_key_desc": "YubiKey から証明書または鍵を削除します",
    "l_move_key": "鍵を移動",
    "l_move_key_desc": "鍵を別の PIV スロットにキーを移動します",
    "l_change_defaults": "デフォルトのアクセスコードを変更する",
    "s_issuer": "発行者",
    "s_serial": "シリアル",
    "s_certificate_fingerprint": "フィンガープリント",
    "s_valid_from": "発効",
    "s_valid_to": "失効",
    "l_no_certificate": "証明書は読み込まれませんでした",
    "l_key_no_certificate": "証明書のない鍵を読み込みました",
    "s_generate_key": "鍵を生成",
    "l_generate_desc": "新しい証明書または CSR を生成します",
    "p_generate_desc": "Yubikey の PIV スロット {slot} に新しい鍵を生成します。",
    "@p_generate_desc": {
        "placeholders": {
            "slot": {
                "type": "String"
            }
        }
    },
    "s_private_key_generated": "秘密鍵が生成されました",
    "p_select_what_to_delete": "削除するものをスロットから選択してください。",
    "p_warning_delete_certificate": "警告！YubiKey から証明書が削除されます。",
    "p_warning_delete_key": "警告！YubiKeyから秘密鍵を削除します。",
    "p_warning_delete_certificate_and_key": "警告！証明書と秘密鍵を YubiKey から削除します。",
    "p_warning_usb_preferred": null,
    "p_delete_certificate_desc": "PIV スロット {slot} の証明書を削除します。",
    "@p_delete_certificate_desc": {
        "placeholders": {
            "slot": {
                "type": "String"
            }
        }
    },
    "p_delete_key_desc": "PIV スロット {slot} の秘密鍵を削除します。",
    "@p_delete_key_desc": {
        "placeholders": {
            "slot": {
                "type": "String"
            }
        }
    },
    "p_delete_certificate_and_key_desc": "PIV スロット {slot} の証明書と秘密鍵を削除します。",
    "@p_delete_certificate_and_key_desc": {
        "placeholders": {
            "slot": {
                "type": "String"
            }
        }
    },
    "l_certificate_deleted": "証明書を削除しました",
    "l_key_deleted": "鍵を削除しました",
    "l_certificate_and_key_deleted": "証明書と鍵を削除しました",
    "l_include_certificate": "証明書を含める",
    "l_select_destination_slot": "移動先のスロットを選択",
    "q_move_key_confirm": "PIVスロット {from_slot} の秘密鍵を移動しますか？",
    "@q_move_key_confirm": {
        "placeholders": {
            "from_slot": {
                "type": "String"
            }
        }
    },
    "q_move_key_to_slot_confirm": "PIVスロット {from_slot} の秘密鍵をスロット {to_slot} に移動しますか？",
    "@q_move_key_to_slot_confirm": {
        "placeholders": {
            "from_slot": {
                "type": "String"
            },
            "to_slot": {
                "type": "String"
            }
        }
    },
    "q_move_key_and_certificate_to_slot_confirm": "PIV スロット {from_slot} の秘密鍵と証明書をスロット {to_slot} に移動しますか？",
    "@q_move_key_and_certificate_to_slot_confirm": {
        "placeholders": {
            "from_slot": {
                "type": "String"
            },
            "to_slot": {
                "type": "String"
            }
        }
    },
    "p_password_protected_file": "選択したファイルはパスワードで保護されています。",
    "p_import_items_desc": "以下のアイテムがPIVスロット{slot}にインポートされます。",
    "@p_import_items_desc": {
        "placeholders": {
            "slot": {
                "type": "String"
            }
        }
    },
    "l_warning_public_key_mismatch": "証明書の公開鍵がスロットにある秘密鍵と一致しません",
    "l_key_moved": "鍵が移動されました",
    "l_key_and_certificate_moved": "鍵と証明書が移動されました",
    "p_subject_desc": "RFC 4514仕様に準拠した形式の識別名（DN）。",
    "l_rfc4514_invalid": "無効なRFC 4514形式",
    "rfc4514_examples": "例:\nCN=Example Name CN=jsmith,DC=example,\nDC=net",
    "s_allow_fingerprint": "指紋認証を許可する",
    "s_pin_policy": "PIN ポリシー",
    "s_output_format": "出力フォーマット",
    "s_expiration_date": "有効期限",
    "p_algorithm_desc": "使用する鍵アルゴリズム。",
    "p_expiration_date_desc": "証明書が失効する日付、デフォルトでは 1 年 (証明書のみ)。",
    "p_key_options_bio_desc": "PIN の代わりに生体認証を使用できるようにします。",
    "q_overwrite_slot": "スロットを上書きしますか？",
    "p_overwrite_slot_desc": "これにより、スロット {slot} 内の既存コンテンツが完全に上書きされます。",
    "@p_overwrite_slot_desc": {
        "placeholders": {
            "slot": {
                "type": "String"
            }
        }
    },
    "l_overwrite_cert": "証明書が上書きされます",
    "l_overwrite_key": "秘密鍵が上書きされます",
    "l_overwrite_key_maybe": "スロット内の既存の秘密鍵がすべて上書きされます",
    "@_piv_slots": {},

    "s_slot_display_name": "{name} ({hexid})",
    "@s_slot_display_name": {
        "placeholders": {
            "name": {
                "type": "String"
            },
            "hexid": {
                "type": "String"
            }
        }
    },
    "s_slot_9a": "認証",
    "s_slot_9c": "デジタル署名",
    "s_slot_9d": "鍵管理",
    "s_slot_9e": "カード認証",
    "s_retired_slot": "以前の鍵の管理",
    "@_otp_slots": {},

    "s_otp_slot_one": "短くタッチ",
    "s_otp_slot_two": "長くタッチ",
    "l_otp_slot_empty": "スロットは空です",
    "l_otp_slot_configured": "このスロットは設定済みです",
    "@_otp_slot_configurations": {},

    "l_yubiotp_desc": "Yubico OTP 資格情報をプログラムします",
    "s_challenge_response": "チャレンジレスポンス",
    "l_challenge_response_desc": "チャレンジレスポンス資格情報をプログラムします",
    "s_static_password": "静的パスワード",
    "l_static_password_desc": "静的パスワードを設定します",
    "s_hotp": "OATH-HOTP",
    "l_hotp_desc": "HMAC-SHA1 ベースの資格情報をプログラムします",
    "s_public_id": "公開 ID",
    "s_private_id": "非公開 ID",
    "s_use_serial": "シリアルを使用する",
    "l_select_file": "ファイルを選択",
    "l_no_export_file": "エクスポートファイルなし",
    "s_no_export": "エクスポートなし",
    "s_export": "エクスポート",
    "l_export_configuration_file": "設定をファイルにエクスポート",
    "l_exported_can_be_uploaded_at": "エクスポートした資格情報は {url} にアップロードできます",
    "@l_exported_can_be_uploaded_at": {
        "placeholders": {
            "url": {
                "type": "String"
            }
        }
    },
    "l_keyboard_layout": "キーボード {layout}",
    "@l_keyboard_layout": {
        "placeholders": {
            "layout": {
                "type": "Object"
            }
        }
    },
    "@_otp_slot_actions": {},

    "s_delete_slot": "資格情報を削除する",
    "q_delete_slot": "資格情報を削除しますか？",
    "l_delete_slot_desc": "スロット内の資格情報を削除します",
    "p_warning_delete_slot_configuration": "警告！スロット {slot_id} から資格情報が完全に削除されます。",
    "@p_warning_delete_slot_configuration": {
        "placeholders": {
            "slot_id": {
                "type": "int"
            }
        }
    },
    "l_slot_deleted": "資格情報を削除しました",
    "s_swap": "交換",
    "s_swap_slots": "スロットの交換",
    "q_swap_slots": "スロットを交換しますか？",
    "l_swap_slots_desc": "短いタッチ/長いタッチを交換します",
    "p_swap_slots_desc": "2 つのスロットの設定内容が交換されます。",
    "l_slots_swapped": "スロットの設定内容を交換しました",
    "l_slot_credential_configured": "{type} 資格情報を設定しました",
    "@l_slot_credential_configured": {
        "placeholders": {
            "type": {
                "type": "String"
            }
        }
    },
    "l_slot_credential_configured_and_exported": "{type} 資格情報を設定し、{file} にエクスポートしました",
    "@l_slot_credential_configured_and_exported": {
        "placeholders": {
            "type": {
                "type": "String"
            },
            "file": {
                "type": "String"
            }
        }
    },
    "s_append_enter": "⏎ を追加",
    "l_append_enter_desc": "OTP を発行した後に Enter キーストロークを追加します",
    "@_otp_errors": {},

    "p_otp_swap_error": "スロットを交換できませんでした！YubiKey がアクセス制限されていないことを確認してください。",
    "l_wrong_access_code": "アクセスコードが間違っています",
    "@_otp_access_code": {},

    "s_access_code": "アクセスコード",
    "s_show_access_code": "アクセスコードを表示",
    "s_hide_access_code": "アクセスコードを隠す",
    "p_enter_access_code": "スロット {slot} のアクセスコードを入力してください。",
    "@p_enter_access_code": {
        "placeholders": {
            "slot": {
                "type": "String"
            }
        }
    },
    "@_permissions": {},


    "s_enable_nfc": "NFCを有効にする",
    "s_request_access": "アクセスを要求する",
    "s_permission_denied": "権限が拒否されました",
    "l_elevating_permissions": "権限を取得しています\u2026",
    "s_review_permissions": "権限を確認",
    "s_open_windows_settings": "Windows の設定を開く",
    "l_admin_privileges_required": "管理者権限が必要です",
    "p_elevated_permissions_required": "このデバイスを管理するには管理者権限が必要です。",
    "p_webauthn_elevated_permissions_required": "WebAuthn の管理には管理者権限が必要です。",
    "p_ms_store_permission_note": null,
    "p_need_camera_permission": "QR コードをスキャンするには、Yubico Authenticator にカメラへのアクセスを許可してください。",
    "@_qr_codes": {},

    "s_qr_scan": "QR コードをスキャン",
    "l_invalid_qr": "QR コードが無効です",
    "l_qr_not_found": "QR コードが見つかりません",
    "l_qr_scanned": "QR コードをスキャンしました",
    "l_qr_file_too_large": "ファイルが大きすぎます (最大 {max})",
    "@l_qr_file_too_large": {
        "placeholders": {
            "max": {
                "type": "String"
            }
        }
    },
    "l_qr_invalid_image_file": "画像ファイルが無効です",
    "l_qr_select_file": "QR コードを含むファイルを選択してください",
    "l_qr_not_read": "QRコードの読み取りに失敗しました: {message}",
    "@l_qr_not_read": {
        "placeholders": {
            "message": {
                "type": "String"
            }
        }
    },
    "l_point_camera_scan": "カメラを QR コードに向けてスキャンしてください",
    "q_want_to_scan": "スキャンしますか？",
    "q_no_qr": "QR コードがありませんか？",
    "s_enter_manually": "手動で入力",
    "s_read_from_file": "ファイルから読み取る",
    "@_factory_reset": {},

    "s_reset": "リセット",
    "s_factory_reset": "工場出荷時の状態にリセット",
    "l_factory_reset_desc": "YubiKey の既定値を復元します",
    "l_factory_reset_required": "工場出荷時の状態にリセットする必要があります",
    "l_oath_application_reset": "OATH アプリケーションのリセット",
    "l_fido_app_reset": "FIDO アプリケーションのリセット",
    "l_reset_failed": "リセットの実行エラー: {message}",
    "@l_reset_failed": {
        "placeholders": {
            "message": {
                "type": "String"
            }
        }
    },
    "l_piv_app_reset": "PIV アプリケーションのリセット",
    "p_factory_reset_an_app": "YubiKey のアプリケーションを工場出荷時の状態にリセットします。",
    "p_factory_reset_desc": "データが YubiKey の複数のアプリケーションに保存されています。一部のアプリケーションは、単独で工場出荷時の状態にリセットできます。\n\n上のボタンからリセットしたいアプリケーションを選択してください。",
    "p_warning_factory_reset": "警告！すべての OATH TOTP/HOTP アカウントが YubiKey から削除されます。削除されたデータは回復できません。",
    "p_warning_disable_credentials": "あなたの OATH 認証情報、および設定されているパスワードは、この YubiKey から削除されます。アカウントにログインできなくならないように、それぞれのウェブサイトから該当する認証情報を無効にしてください。",
    "p_warning_deletes_accounts": "警告！パスキーを含めたすべての U2F および FIDO2 アカウントが YubiKey から削除されます。削除されたデータは回復できません。",
    "p_warning_disable_accounts": "あなたの認証情報および設定された PIN は、この YubiKey から削除されます。アカウントにログインできなくならないように、それぞれのウェブサイトから該当する認証情報を無効にしてください。",
    "p_transports_required_for_reset": null,
    "@p_transports_required_for_reset": {
        "placeholders": {
            "transports": {
                "type": "String"
            }
        }
    },
    "p_reset_not_allowed_over": null,
    "@p_reset_not_allowed_over": {
        "placeholders": {
            "transport": {
                "type": "String"
            }
        }
    },
    "p_warning_piv_reset": "警告！PIV に保存されたすべてのデータが YubiKey から削除されます。削除されたデータは回復できません。",
    "p_warning_piv_reset_desc": "秘密鍵と証明書が含まれます。PIN、PUK、および管理キーが工場出荷時のデフォルト値にリセットされます。",
    "p_warning_global_reset": "警告！資格情報を含めた保存されているすべてのデータが YubiKey から削除されます。削除されたデータは回復できません。",
    "p_warning_global_reset_desc": "YubiKey のアプリケーションを工場出荷時の状態にリセットします。PIN は工場出荷時のデフォルト値にリセットされ、登録されていた指紋は削除されます。鍵、証明書、その他の認証情報はすべて完全に削除されます。",
    "@_copy_to_clipboard": {},

    "l_copy_to_clipboard": "クリップボードにコピー",
    "s_code_copied": "コードをコピーしました",
    "l_code_copied_clipboard": "コードをクリップボードにコピーしました",
    "s_copy_log": "ログをコピー",
    "l_copy_log_clipboard": null,
    "l_log_copied": "ログをクリップボードにコピーしました",
    "l_diagnostics_copied": "診断データをクリップボードにコピーしました",
    "p_target_copied_clipboard": "{label} をクリップボードにコピーしました。",
    "@p_target_copied_clipboard": {
        "placeholders": {
            "label": {
                "type": "String"
            }
        }
    },
    "@_custom_icons": {},

    "s_custom_icons": "カスタムアイコン",
    "l_set_icons_for_accounts": "アカウントのアイコンを設定します",
    "p_custom_icons_description": "アイコンパックを使用すると、見慣れたロゴや色が表示されてアカウントを識別しやすくなります。",
    "p_custom_icons_format_desc": "アイコンパックは、{aegis_icon_pack} フォーマットを使用しています。既存のアイコンパックをダウンロードすることも、新たに作成することもできます。",
    "@p_custom_icons_format_desc": {
        "placeholders": {
            "aegis_icon_pack": {
                "type": "String"
            }
        }
    },
    "s_replace_icon_pack": "別のアイコンパックを選択",
    "l_loading_icon_pack": "アイコンパックを読み込んでいます\u2026",
    "s_load_icon_pack": "アイコンパックを読み込む",
    "l_load_icon_pack_desc": null,
    "s_remove_icon_pack": "アイコンパックを削除します",
    "l_remove_icon_pack_desc": null,
    "l_icon_pack_removed": "アイコンパックを削除しました",
    "l_remove_icon_pack_failed": "アイコンパックの削除エラー",
    "s_choose_icon_pack": "アイコンパックの選択",
    "l_icon_pack_imported": "アイコンパックをインポートしました",
    "l_import_icon_pack_failed": "アイコンパックのインポートエラー: {message}",
    "@l_import_icon_pack_failed": {
        "placeholders": {
            "message": {
                "type": "String"
            }
        }
    },
    "l_invalid_icon_pack": "アイコンパックが無効です",
    "l_icon_pack_copy_failed": "アイコンパックファイルをコピーできませんでした",
    "@_android_settings": {},

    "s_nfc_options": "NFCオプション",
    "s_nfc_and_usb_options": null,
    "l_nfc_and_usb_options_desc": null,
    "l_on_yk_nfc_tap": "YubiKey NFCのタップ時の動作",
    "l_on_yk_usb_insert": null,
    "l_do_nothing": "何もしない",
    "l_launch_ya": "Yubico Authenticator を起動",
    "l_copy_otp_clipboard": "OTP をクリップボードにコピー",
    "l_launch_and_copy_otp": "アプリを起動してOTPをコピー",
    "l_kbd_layout_for_static": "キーボードレイアウト (静的パスワード用)",
    "s_choose_kbd_layout": "キーボードレイアウトを選択",
    "l_bypass_touch_requirement": "タッチ要件をバイパスする",
    "l_bypass_touch_requirement_on": "タッチが必要なアカウントがNFCを介して自動的に表示されます",
    "l_bypass_touch_requirement_off": "タッチが必要なアカウントはNFCを介して追加のタップが必要です",
    "s_silence_nfc_sounds": "NFC 通知音を鳴らさない",
    "l_silence_nfc_sounds_on": "NFC にかざしても音声を再生しません",
    "l_silence_nfc_sounds_off": "NFC にかざすと音声を再生します",
    "s_usb_options": "USBオプション",
    "l_launch_app_on_usb": "YubiKey の接続で起動する",
    "l_launch_app_on_usb_on": "これにより、他のアプリが USB 経由で YubiKey を使用できなくなります",
    "l_launch_app_on_usb_off": "他のアプリは USB 経由で YubiKey を使用できます",
    "s_allow_screenshots": "スクリーンショットを許可する",
    "l_allow_screenshots_desc": null,
    "@_nfc": {},

    "s_nfc_ready_to_scan": "スキャンの準備完了",
    "s_nfc_hold_still": "そのまま保持してください\u2026",
    "s_nfc_tap_your_yubikey": "YubiKey をタップしてください",
    "s_nfc_remove_key": null,
    "l_nfc_failed_to_scan": "スキャンに失敗しました。もう一度お試しください",
    "@_usb": {},

    "s_usb_processing": "YubiKey からデータを読み込み中",
    "s_usb_dont_remove": "キーを取り外さないでください\u2026",
    "l_usb_read_error": "YubiKey からデータを読み込めませんでした",
    "@_ndef": {},

    "p_ndef_set_otp": "OTP コードを YubiKey からクリップボードにコピーしました。",
    "p_ndef_set_password": "パスワードを YubiKey からクリップボードにコピーしました。",
    "p_ndef_parse_failure": "YubiKey から OTP コードを解析できませんでした。",
    "p_ndef_set_clip_failure": "OTP コードを YubiKey からコピーしようと試みましたが、クリップボードにアクセスできませんでした。",
    "@_key_customization": {},

    "s_set_label": "ラベルを設定します",
    "s_set_color": "色を設定",
    "s_change_label": "ラベルを変更します",
    "p_set_will_add_custom_name": "YubiKey に任意の名前を付けます。",
    "p_rename_will_change_custom_name": "YubiKey のラベルを変更します。",
    "@_shortcuts": {},

    "s_shortcuts": null,
    "s_keyboard_shortcuts": null,
    "s_global_shortcuts": null,
    "s_application_shortcuts": null,
    "@s_quit_app": {
        "placeholders": {
            "app": {
                "type": "String"
            }
        }
    },
    "s_quit_app": null,
    "@s_hide_app": {
        "placeholders": {
            "app": {
                "type": "String"
            }
        }
    },
    "s_hide_app": null,
    "s_search": null,
    "s_next_device": null,
    "s_previous_device": null,
    "s_open_settings": null,
    "s_open_help_and_about": null,
    "s_open_item": null,
    "s_edit_item": null,
    "s_delete_item": null,
    "s_calculate_oath_code": null,
    "s_open_keyboard_shortcuts": null,
    "@_eof": {}

}<|MERGE_RESOLUTION|>--- conflicted
+++ resolved
@@ -42,11 +42,8 @@
     "s_import": "インポート",
     "s_overwrite": "上書き",
     "s_done": "完了",
-<<<<<<< HEAD
     "s_success": null,
-=======
     "s_loading": null,
->>>>>>> a7e00a40
     "s_more": null,
     "s_label": "ラベル",
     "s_name": "名前",
