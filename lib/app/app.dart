--- conflicted
+++ resolved
@@ -32,45 +32,28 @@
   @override
   Widget build(BuildContext context, WidgetRef ref) {
     return registerGlobalShortcuts(
-      ref: ref,
-<<<<<<< HEAD
-      child: NfcActivityOverlay(
-        child: LogWarningOverlay(
-          child: MaterialApp(
-            title: 'Yubico Authenticator',
-=======
-      child: LogWarningOverlay(
-        child: Consumer(builder: (context, ref, _) {
-          return MaterialApp(
-            title: ref.watch(l10nProvider).app_name,
->>>>>>> cc17f486
-            theme: AppTheme.lightTheme,
-            darkTheme: AppTheme.darkTheme,
-            themeMode: ref.watch(themeModeProvider),
-            home: page,
-            debugShowCheckedModeBanner: false,
-<<<<<<< HEAD
-=======
-            locale: ref.watch(currentLocaleProvider),
-            supportedLocales: ref.watch(supportedLocalesProvider),
->>>>>>> cc17f486
-            localizationsDelegates: const [
-              AppLocalizations.delegate,
-              GlobalMaterialLocalizations.delegate,
-              GlobalWidgetsLocalizations.delegate,
-              GlobalCupertinoLocalizations.delegate,
-            ],
-<<<<<<< HEAD
-            supportedLocales: const [
-              Locale('en', ''), // English, no country code
-            ],
+        ref: ref,
+        child: NfcActivityOverlay(
+          child: LogWarningOverlay(
+            child: Consumer(builder: (context, ref, _) {
+              return MaterialApp(
+                title: ref.watch(l10nProvider).app_name,
+                theme: AppTheme.lightTheme,
+                darkTheme: AppTheme.darkTheme,
+                themeMode: ref.watch(themeModeProvider),
+                home: page,
+                debugShowCheckedModeBanner: false,
+                locale: ref.watch(currentLocaleProvider),
+                supportedLocales: ref.watch(supportedLocalesProvider),
+                localizationsDelegates: const [
+                  AppLocalizations.delegate,
+                  GlobalMaterialLocalizations.delegate,
+                  GlobalWidgetsLocalizations.delegate,
+                  GlobalCupertinoLocalizations.delegate,
+                ],
+              );
+            }),
           ),
-        ),
-=======
-          );
-        }),
->>>>>>> cc17f486
-      ),
-    );
+        ));
   }
 }