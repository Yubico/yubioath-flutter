--- conflicted
+++ resolved
@@ -35,12 +35,9 @@
 import '../../exception/platform_exception_decoder.dart';
 import '../../oath/models.dart';
 import '../../oath/state.dart';
-<<<<<<< HEAD
+import '../../widgets/toast.dart';
 import '../method_channel_notifier.dart';
-=======
-import '../../widgets/toast.dart';
 import '../tap_request_dialog.dart';
->>>>>>> 38717856
 
 final _log = Logger('android.oath.state');
 
@@ -159,7 +156,7 @@
 
   toast(String message, {bool popStack = false}) =>
       withContext((context) async {
-        ref.read(androidDialogProvider).closeDialog();
+        ref.read(androidDialogProvider.notifier).closeDialog();
         if (popStack) {
           Navigator.of(context).popUntil((route) {
             return route.isFirst;
