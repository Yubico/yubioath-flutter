/*
 * Copyright (C) 2022-2024 Yubico.
 *
 * Licensed under the Apache License, Version 2.0 (the "License");
 * you may not use this file except in compliance with the License.
 * You may obtain a copy of the License at
 *
 *       http://www.apache.org/licenses/LICENSE-2.0
 *
 * Unless required by applicable law or agreed to in writing, software
 * distributed under the License is distributed on an "AS IS" BASIS,
 * WITHOUT WARRANTIES OR CONDITIONS OF ANY KIND, either express or implied.
 * See the License for the specific language governing permissions and
 * limitations under the License.
 */

import 'dart:async';
import 'dart:convert';

import 'package:flutter/foundation.dart';
import 'package:flutter/material.dart';
import 'package:flutter/services.dart';
import 'package:flutter_riverpod/flutter_riverpod.dart';
import 'package:logging/logging.dart';
import 'package:shared_preferences/shared_preferences.dart';

import '../app/app.dart';
import '../app/features.dart' as features;
import '../app/logging.dart';
import '../app/models.dart';
import '../app/state.dart';
import '../app/views/main_page.dart';
import '../core/state.dart';
import '../fido/state.dart';
import '../management/state.dart';
import '../oath/state.dart';
import 'app_methods.dart';
import 'fido/state.dart';
import 'logger.dart';
import 'management/state.dart';
import 'oath/otp_auth_link_handler.dart';
import 'oath/state.dart';
import 'qr_scanner/qr_scanner_provider.dart';
import 'state.dart';
import 'tap_request_dialog.dart';
import 'window_state_provider.dart';

Future<Widget> initialize() async {
  _initSystemUi();

  if (kDebugMode) {
    Logger.root.level = Levels.DEBUG;
  }

  _initLicenses();

  final isArc = await getAndroidIsArc();

  return ProviderScope(
    overrides: [
<<<<<<< HEAD
      supportedAppsProvider.overrideWith(
        (ref) {
          return [
            Application.accounts,
            Application.fingerprints,
            Application.passkeys
          ];
        },
      ),
=======
>>>>>>> aeb68c4d
      prefProvider.overrideWithValue(await SharedPreferences.getInstance()),
      logLevelProvider.overrideWith((ref) => AndroidLogger()),
      attachedDevicesProvider.overrideWith(
        () => AndroidAttachedDevicesNotifier(),
      ),
      currentDeviceDataProvider.overrideWith(
        (ref) => ref.watch(androidDeviceDataProvider),
      ),
      oathStateProvider.overrideWithProvider(androidOathStateProvider.call),
      credentialListProvider
          .overrideWithProvider(androidCredentialListProvider.call),
      currentSectionProvider.overrideWith(
        (ref) => androidCurrentSectionNotifier(ref),
      ),
      managementStateProvider.overrideWithProvider(androidManagementState.call),
      currentDeviceProvider.overrideWith(
        () => AndroidCurrentDeviceNotifier(),
      ),
      qrScannerProvider
          .overrideWith(androidQrScannerProvider(await getHasCamera())),
      windowStateProvider
          .overrideWith((ref) => ref.watch(androidWindowStateProvider)),
      clipboardProvider.overrideWith(
        (ref) => ref.watch(androidClipboardProvider),
      ),
      androidSdkVersionProvider.overrideWithValue(await getAndroidSdkVersion()),
      androidNfcSupportProvider.overrideWithValue(await getHasNfc()),
      supportedSectionsProvider.overrideWithValue(
          [Section.home, Section.accounts, Section.passkeys]),
      // this specifies the priority of sections to show when
      // the connected YubiKey does not support current section
      androidSectionPriority.overrideWithValue(
          [Section.accounts, Section.passkeys, Section.home]),
      supportedThemesProvider.overrideWith(
        (ref) => ref.watch(androidSupportedThemesProvider),
      ),
      defaultColorProvider.overrideWithValue(await getPrimaryColor()),

      // FIDO
      fidoStateProvider.overrideWithProvider(androidFidoStateProvider.call),
      fingerprintProvider.overrideWithProvider(androidFingerprintProvider.call),
      credentialProvider.overrideWithProvider(androidCredentialProvider.call),
    ],
    child: DismissKeyboard(
      child: YubicoAuthenticatorApp(page: Consumer(
        builder: (context, ref, child) {
          Timer.run(() {
            ref.read(featureFlagProvider.notifier)
              // TODO: Load feature flags from file/config?
              //..loadConfig(config)
              // Disable unimplemented feature
              ..setFeature(features.piv, false)
              ..setFeature(features.otp, false)
              ..setFeature(features.fido, !isArc)
              ..setFeature(features.management, false);
          });

          // activates window state provider
          ref.read(androidWindowStateProvider);

          // initializes global handler for dialogs
          ref.read(androidDialogProvider);

          // set context which will handle otpauth links
          setupOtpAuthLinkHandler(context);

          setupAppMethodsChannel(ref);

          return const MainPage();
        },
      )),
    ),
  );
}

class DismissKeyboard extends StatelessWidget {
  final Widget child;

  const DismissKeyboard({super.key, required this.child});

  @override
  Widget build(BuildContext context) {
    return GestureDetector(
      onTap: () {
        // De-select any selected node when tapping outside.
        FocusScopeNode currentFocus = FocusScope.of(context);
        if (!currentFocus.hasPrimaryFocus &&
            currentFocus.focusedChild != null) {
          FocusManager.instance.primaryFocus?.unfocus();
        }
      },
      child: child,
    );
  }
}

void _initSystemUi() async {
  await SystemChrome.setEnabledSystemUIMode(SystemUiMode.edgeToEdge,
      overlays: SystemUiOverlay.values);
}

void _initLicenses() async {
  const licenseDir = 'assets/licenses/raw';

  final androidProjectsToLicenseUrl = await rootBundle.loadStructuredData<List>(
    '$licenseDir/android.json',
    (value) async => jsonDecode(value),
  );

  // mapping from url to license text
  final fileMap = await rootBundle.loadStructuredData<Map>(
    '$licenseDir/map.json',
    (value) async => jsonDecode(value),
  );

  final urlToLicense = <String, String>{};
  fileMap.forEach((url, file) async {
    String licenseText = url;
    try {
      licenseText = await rootBundle.loadString('$licenseDir/$file');
      urlToLicense[url] = licenseText;
    } catch (_) {
      // failed to read license file, will use the url
    }
  });

  if (androidProjectsToLicenseUrl.isNotEmpty) {
    LicenseRegistry.addLicense(() async* {
      for (final e in androidProjectsToLicenseUrl) {
        var licenseUrl = e['PackageLicense'];
        var content = licenseUrl;
        if (urlToLicense.containsKey(licenseUrl)) {
          content = '${urlToLicense[licenseUrl]}\n\n$licenseUrl\n\n';
        }
        yield LicenseEntryWithLineBreaks([e['PackageName']], content);
      }
    });
  }
}<|MERGE_RESOLUTION|>--- conflicted
+++ resolved
@@ -58,18 +58,6 @@
 
   return ProviderScope(
     overrides: [
-<<<<<<< HEAD
-      supportedAppsProvider.overrideWith(
-        (ref) {
-          return [
-            Application.accounts,
-            Application.fingerprints,
-            Application.passkeys
-          ];
-        },
-      ),
-=======
->>>>>>> aeb68c4d
       prefProvider.overrideWithValue(await SharedPreferences.getInstance()),
       logLevelProvider.overrideWith((ref) => AndroidLogger()),
       attachedDevicesProvider.overrideWith(
@@ -97,12 +85,20 @@
       ),
       androidSdkVersionProvider.overrideWithValue(await getAndroidSdkVersion()),
       androidNfcSupportProvider.overrideWithValue(await getHasNfc()),
-      supportedSectionsProvider.overrideWithValue(
-          [Section.home, Section.accounts, Section.passkeys]),
+      supportedSectionsProvider.overrideWithValue([
+        Section.home,
+        Section.accounts,
+        Section.passkeys,
+        Section.fingerprints
+      ]),
       // this specifies the priority of sections to show when
       // the connected YubiKey does not support current section
-      androidSectionPriority.overrideWithValue(
-          [Section.accounts, Section.passkeys, Section.home]),
+      androidSectionPriority.overrideWithValue([
+        Section.accounts,
+        Section.passkeys,
+        Section.fingerprints,
+        Section.home
+      ]),
       supportedThemesProvider.overrideWith(
         (ref) => ref.watch(androidSupportedThemesProvider),
       ),
