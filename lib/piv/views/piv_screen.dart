/*
 * Copyright (C) 2022-2025 Yubico.
 *
 * Licensed under the Apache License, Version 2.0 (the "License");
 * you may not use this file except in compliance with the License.
 * You may obtain a copy of the License at
 *
 *       http://www.apache.org/licenses/LICENSE-2.0
 *
 * Unless required by applicable law or agreed to in writing, software
 * distributed under the License is distributed on an "AS IS" BASIS,
 * WITHOUT WARRANTIES OR CONDITIONS OF ANY KIND, either express or implied.
 * See the License for the specific language governing permissions and
 * limitations under the License.
 */

import 'dart:async';

import 'package:flutter/material.dart';
import 'package:flutter_riverpod/flutter_riverpod.dart';
import 'package:material_symbols_icons/symbols.dart';

import '../../app/message.dart';
import '../../app/models.dart';
import '../../app/shortcuts.dart';
import '../../app/state.dart';
import '../../app/views/action_list.dart';
import '../../app/views/app_failure_page.dart';
import '../../app/views/app_list_item.dart';
import '../../app/views/app_page.dart';
import '../../app/views/message_page.dart';
import '../../app/views/message_page_not_initialized.dart';
import '../../app/views/reset_dialog.dart';
import '../../core/state.dart';
import '../../exception/no_data_exception.dart';
import '../../generated/l10n/app_localizations.dart';
import '../../management/models.dart';
import '../../widgets/list_title.dart';
import '../features.dart' as features;
import '../keys.dart';
import '../models.dart';
import '../state.dart';
import 'actions.dart';
import 'cert_info_view.dart';
import 'key_actions.dart';
import 'manage_pin_puk_dialog.dart';
import 'slot_dialog.dart';

class PivScreen extends ConsumerStatefulWidget {
  final YubiKeyData data;

  PivScreen(this.data) : super(key: ObjectKey(data));

  @override
  ConsumerState<ConsumerStatefulWidget> createState() => _PivScreenState();
}

class _PivScreenState extends ConsumerState<PivScreen> {
  SlotId? _selected;

  @override
  Widget build(BuildContext context) {
    final l10n = AppLocalizations.of(context);
    final hasFeature = ref.watch(featureProvider);
    final (fipsCapable, fipsApproved) =
        ref
            .watch(currentDeviceDataProvider)
            .valueOrNull
            ?.info
            .getFipsStatus(Capability.piv) ??
        (false, false);
    final fipsUnready = fipsCapable && !fipsApproved;

    return ref
        .watch(pivStateProvider(widget.data.node.path))
        .when(
<<<<<<< HEAD
          loading:
              () => MessagePage(
                title: l10n.s_certificates,
                capabilities: const [Capability.piv],
                centered: true,
                graphic: const CircularProgressIndicator(),
                delayedContent: true,
              ),
          error:
              (error, _) =>
                  error is NoDataException
                      ? MessagePageNotInitialized(
                        title: l10n.s_certificates,
                        capabilities: const [Capability.piv],
                      )
                      : AppFailurePage(cause: error),
=======
          loading: () => MessagePage(
            title: l10n.s_certificates,
            capabilities: const [Capability.piv],
            centered: true,
            graphic: const CircularProgressIndicator(),
            delayedContent: true,
          ),
          error: (error, _) => AppFailurePage(cause: error),
>>>>>>> 8162e948
          data: (pivState) {
            final pivSlots = ref
                .watch(pivSlotsProvider(widget.data.node.path))
                .asData;
            final selected = _selected != null
                ? pivSlots?.value.firstWhere((e) => e.slot == _selected)
                : null;
            final normalSlots =
                pivSlots?.value
                    .where((element) => !element.slot.isRetired)
                    .toList() ??
                [];
            final shownRetiredSlots =
                pivSlots?.value
                    .where(
                      (element) =>
                          element.slot.isRetired &&
                          (element.certInfo != null ||
                              element.metadata != null),
                    )
                    .toList() ??
                [];
            final theme = Theme.of(context);
            final textTheme = theme.textTheme;
            // This is what ListTile uses for subtitle
            final subtitleStyle = textTheme.bodyMedium!.copyWith(
              color: Theme.of(context).colorScheme.onSurfaceVariant,
            );

            return PivActions(
              devicePath: widget.data.node.path,
              pivState: pivState,
              builder: (context) => Actions(
                actions: {
                  EscapeIntent: CallbackAction<EscapeIntent>(
                    onInvoke: (intent) {
                      if (selected != null) {
                        setState(() {
                          _selected = null;
                        });
                      } else {
                        Actions.invoke(context, intent);
                      }
                      return false;
                    },
                  ),
                  OpenIntent<PivSlot>: CallbackAction<OpenIntent<PivSlot>>(
                    onInvoke: (intent) async {
                      await showBlurDialog(
                        context: context,
                        barrierColor: Colors.transparent,
                        builder: (context) => SlotDialog(intent.target.slot),
                      );
                      return null;
                    },
                  ),
                },
                child: AppPage(
                  title: l10n.s_certificates,
                  capabilities: const [Capability.piv],
                  detailViewBuilder: selected != null
                      ? (context) => Column(
                          crossAxisAlignment: CrossAxisAlignment.stretch,
                          children: [
                            ListTitle(l10n.s_details),
                            Padding(
                              padding: const EdgeInsets.only(left: 16.0),
                              child: Card(
                                elevation: 0.0,
                                color: Theme.of(context).hoverColor,
                                child: Padding(
                                  padding: const EdgeInsets.symmetric(
                                    horizontal: 16,
                                    vertical: 24,
                                  ),
                                  child: Column(
                                    children: [
                                      Text(
                                        selected.slot.getDisplayName(l10n),
                                        style: textTheme.headlineSmall,
                                        softWrap: true,
                                        textAlign: TextAlign.center,
                                      ),
                                      const SizedBox(height: 16),
                                      if (selected.certInfo != null ||
                                          selected.metadata != null) ...[
                                        CertInfoTable(
                                          selected.certInfo,
                                          selected.metadata,
                                          alwaysIncludePrivate:
                                              pivState.supportsMetadata,
                                          supportsBio: pivState.supportsBio,
                                        ),
                                        if (selected.publicKeyMatch ==
                                            false) ...[
                                          const SizedBox(height: 16.0),
                                          Row(
                                            children: [
                                              Icon(
                                                Symbols.info,
                                                size: 16,
                                                color: theme
                                                    .colorScheme
                                                    .onSurfaceVariant,
                                              ),
                                              const SizedBox(width: 8),
                                              Flexible(
                                                child: Text(
                                                  l10n.l_warning_public_key_mismatch,
                                                  style: textTheme.bodySmall
                                                      ?.copyWith(
                                                        color: theme
                                                            .colorScheme
                                                            .onSurfaceVariant,
                                                      ),
                                                ),
                                              ),
                                            ],
                                          ),
                                        ],
                                        if (selected.certInfo == null)
                                          const SizedBox(height: 16),
                                      ],
                                      if (selected.certInfo == null)
                                        Text(
                                          l10n.l_no_certificate,
                                          softWrap: true,
                                          textAlign: TextAlign.center,
                                          style: subtitleStyle,
                                        ),
                                    ],
                                  ),
                                ),
                              ),
                            ),
                            ActionListSection.fromMenuActions(
                              context,
                              l10n.s_actions,
                              actions: buildSlotActions(
                                pivState,
                                selected,
                                fipsUnready,
                                l10n,
                              ),
                            ),
                          ],
                        )
                      : null,
                  keyActionsBuilder: hasFeature(features.actions)
                      ? (context) =>
                            pivBuildActions(context, widget.data, pivState)
                      : null,
                  keyActionsBadge: pivShowActionsNotifier(pivState),
                  builder: (context, expanded) {
                    // De-select if window is resized to be non-expanded.
                    if (!expanded && _selected != null) {
                      Timer.run(() {
                        setState(() {
                          _selected = null;
                        });
                      });
                    }

                    final isBio = [
                      FormFactor.usbABio,
                      FormFactor.usbCBio,
                    ].contains(widget.data.info.formFactor);

                    final usingDefaultPin =
                        pivState.metadata?.pinMetadata.defaultValue == true;
                    final pinBlocked = pivState.pinAttempts == 0;
                    final pukAttempts =
                        pivState.metadata?.pukMetadata.attemptsRemaining;

                    final dismissedBanners = ref.watch(
                      dismissedBannersProvider(widget.data.info.serial),
                    );

                    final showPinDefaultBanner =
                        !dismissedBanners.contains(pivPinDefaultBannerKey) &&
                        (usingDefaultPin && !pinBlocked);

                    return Actions(
                      actions: {
                        if (expanded)
                          OpenIntent<PivSlot>:
                              CallbackAction<OpenIntent<PivSlot>>(
                                onInvoke: (intent) async {
                                  setState(() {
                                    _selected = intent.target.slot;
                                  });
                                  return null;
                                },
                              ),
                      },
                      child: Column(
                        children: [
                          if (pinBlocked)
                            MaterialBanner(
                              padding: EdgeInsets.all(18),
                              content: Text(
                                isBio
                                    ? l10n.p_piv_pin_blocked_bio_desc
                                    : pukAttempts == 0
                                    ? l10n.p_piv_pin_puk_blocked_desc
                                    : l10n.p_piv_pin_blocked_desc,
                              ),
                              leading: Icon(
                                Icons.warning_amber,
                                color: theme.colorScheme.primary,
                              ),
                              backgroundColor: theme.hoverColor,
                              actions: [
                                TextButton(
                                  onPressed: () {
                                    Navigator.of(
                                      context,
                                    ).popUntil((route) => route.isFirst);
                                    showBlurDialog(
                                      context: context,
                                      builder: (context) => pukAttempts == 0
                                          ? ResetDialog(
                                              widget.data,
                                              application: Capability.piv,
                                            )
                                          : ManagePinPukDialog(
                                              widget.data.node.path,
                                              pivState,
                                              target: ManageTarget.unblock,
                                            ),
                                    );
                                  },
                                  child: Text(
                                    pukAttempts == 0
                                        ? l10n.s_reset
                                        : l10n.s_unblock_pin,
                                  ),
                                ),
                              ],
                            ),
                          if (showPinDefaultBanner)
                            MaterialBanner(
                              padding: EdgeInsets.all(18),
                              content: Text(l10n.p_default_pin_puk_key_desc),
                              leading: Icon(
                                Icons.warning_amber,
                                color: theme.colorScheme.primary,
                              ),
                              backgroundColor: theme.hoverColor,
                              actions: <Widget>[
                                TextButton(
                                  onPressed: () {
                                    ref
                                        .read(
                                          dismissedBannersProvider(
                                            widget.data.info.serial,
                                          ).notifier,
                                        )
                                        .dismissBanner(pivPinDefaultBannerKey);
                                  },
                                  child: Text(l10n.s_dismiss),
                                ),
                                TextButton(
                                  onPressed: () {
                                    Navigator.of(
                                      context,
                                    ).popUntil((route) => route.isFirst);
                                    showBlurDialog(
                                      context: context,
                                      builder: (context) => ManagePinPukDialog(
                                        widget.data.node.path,
                                        pivState,
                                        target: ManageTarget.pin,
                                      ),
                                    );
                                  },
                                  child: Text(l10n.s_change_pin),
                                ),
                              ],
                            ),
                          if (pinBlocked || showPinDefaultBanner)
                            const SizedBox(height: 16.0),
                          Padding(
                            padding: const EdgeInsets.symmetric(
                              horizontal: 10.0,
                            ),
                            child: Column(
                              children: [
                                ...normalSlots.map(
                                  (e) => _CertificateListItem(
                                    pivState,
                                    e,
                                    expanded: expanded,
                                    selected: e == selected,
                                    fipsUnready: fipsUnready,
                                  ),
                                ),
                                ...shownRetiredSlots.map(
                                  (e) => _CertificateListItem(
                                    pivState,
                                    e,
                                    expanded: expanded,
                                    selected: e == selected,
                                    fipsUnready: fipsUnready,
                                  ),
                                ),
                              ],
                            ),
                          ),
                        ],
                      ),
                    );
                  },
                ),
              ),
            );
          },
        );
  }
}

class _CertificateListItem extends ConsumerWidget {
  final PivState pivState;
  final PivSlot pivSlot;
  final bool expanded;
  final bool selected;
  final bool fipsUnready;

  const _CertificateListItem(
    this.pivState,
    this.pivSlot, {
    required this.expanded,
    required this.selected,
    required this.fipsUnready,
  });

  @override
  Widget build(BuildContext context, WidgetRef ref) {
    final slot = pivSlot.slot;
    final certInfo = pivSlot.certInfo;
    final l10n = AppLocalizations.of(context);
    final colorScheme = Theme.of(context).colorScheme;
    final hasFeature = ref.watch(featureProvider);

    return AppListItem(
      pivSlot,
      selected: selected,
      key: _getAppListItemKey(slot),
      leading: CircleAvatar(
        foregroundColor: colorScheme.onSecondary,
        backgroundColor: colorScheme.secondary,
        child: Text(pivSlot.slot.hexId),
      ),
      title: slot.getSlotName(l10n),
      subtitle: certInfo != null
          // Simplify subtitle by stripping "CN=", etc.
          ? certInfo.subject.replaceAll(RegExp(r'[A-Z]+='), ' ').trimLeft()
          : pivSlot.metadata != null
          ? l10n.l_key_no_certificate
          : l10n.l_no_certificate,
      trailing: expanded
          ? null
          : OutlinedButton(
              key: _getMeatballKey(slot),
              onPressed: Actions.handler(context, OpenIntent(pivSlot)),
              child: const Icon(Symbols.more_horiz),
            ),
      tapIntent: isDesktop && !expanded ? null : OpenIntent(pivSlot),
      doubleTapIntent: isDesktop && !expanded ? OpenIntent(pivSlot) : null,
      buildPopupActions: hasFeature(features.slots) && !fipsUnready
          ? (context) => buildSlotActions(pivState, pivSlot, fipsUnready, l10n)
          : null,
    );
  }

  Key _getMeatballKey(SlotId slotId) => switch (slotId) {
    SlotId.authentication => meatballButton9a,
    SlotId.signature => meatballButton9c,
    SlotId.keyManagement => meatballButton9d,
    SlotId.cardAuth => meatballButton9e,
    SlotId.retired1 => meatballButton82,
    SlotId.retired2 => meatballButton83,
    SlotId.retired3 => meatballButton84,
    SlotId.retired4 => meatballButton85,
    SlotId.retired5 => meatballButton86,
    SlotId.retired6 => meatballButton87,
    SlotId.retired7 => meatballButton88,
    SlotId.retired8 => meatballButton89,
    SlotId.retired9 => meatballButton8a,
    SlotId.retired10 => meatballButton8b,
    SlotId.retired11 => meatballButton8c,
    SlotId.retired12 => meatballButton8d,
    SlotId.retired13 => meatballButton8e,
    SlotId.retired14 => meatballButton8f,
    SlotId.retired15 => meatballButton90,
    SlotId.retired16 => meatballButton91,
    SlotId.retired17 => meatballButton92,
    SlotId.retired18 => meatballButton93,
    SlotId.retired19 => meatballButton94,
    SlotId.retired20 => meatballButton95,
  };

  Key _getAppListItemKey(SlotId slotId) => switch (slotId) {
    SlotId.authentication => appListItem9a,
    SlotId.signature => appListItem9c,
    SlotId.keyManagement => appListItem9d,
    SlotId.cardAuth => appListItem9e,
    SlotId.retired1 => appListItem82,
    SlotId.retired2 => appListItem83,
    SlotId.retired3 => appListItem84,
    SlotId.retired4 => appListItem85,
    SlotId.retired5 => appListItem86,
    SlotId.retired6 => appListItem87,
    SlotId.retired7 => appListItem88,
    SlotId.retired8 => appListItem89,
    SlotId.retired9 => appListItem8a,
    SlotId.retired10 => appListItem8b,
    SlotId.retired11 => appListItem8c,
    SlotId.retired12 => appListItem8d,
    SlotId.retired13 => appListItem8e,
    SlotId.retired14 => appListItem8f,
    SlotId.retired15 => appListItem90,
    SlotId.retired16 => appListItem91,
    SlotId.retired17 => appListItem92,
    SlotId.retired18 => appListItem93,
    SlotId.retired19 => appListItem94,
    SlotId.retired20 => appListItem95,
  };
}<|MERGE_RESOLUTION|>--- conflicted
+++ resolved
@@ -74,24 +74,6 @@
     return ref
         .watch(pivStateProvider(widget.data.node.path))
         .when(
-<<<<<<< HEAD
-          loading:
-              () => MessagePage(
-                title: l10n.s_certificates,
-                capabilities: const [Capability.piv],
-                centered: true,
-                graphic: const CircularProgressIndicator(),
-                delayedContent: true,
-              ),
-          error:
-              (error, _) =>
-                  error is NoDataException
-                      ? MessagePageNotInitialized(
-                        title: l10n.s_certificates,
-                        capabilities: const [Capability.piv],
-                      )
-                      : AppFailurePage(cause: error),
-=======
           loading: () => MessagePage(
             title: l10n.s_certificates,
             capabilities: const [Capability.piv],
@@ -99,8 +81,12 @@
             graphic: const CircularProgressIndicator(),
             delayedContent: true,
           ),
-          error: (error, _) => AppFailurePage(cause: error),
->>>>>>> 8162e948
+          error: (error, _) => error is NoDataException
+              ? MessagePageNotInitialized(
+                  title: l10n.s_certificates,
+                  capabilities: const [Capability.piv],
+                )
+              : AppFailurePage(cause: error),
           data: (pivState) {
             final pivSlots = ref
                 .watch(pivSlotsProvider(widget.data.node.path))
