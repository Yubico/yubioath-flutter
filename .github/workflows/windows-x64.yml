name: windows 64 bit

on: [push, pull_request]

env:
<<<<<<< HEAD
  PYTHON_VER: '3.8.5'
=======
  PYTHON_VER: '3.8.6'
>>>>>>> af9bf92c
  PYTHON_VER_DIRNAME: 'python38'
  PYOTHERSIDE_VER: '1.5.9'

jobs:
  build:

    runs-on: windows-latest

    steps:
      - uses: actions/checkout@v1
      - uses: actions/setup-python@v1
        with:
          python-version: ${{ env.PYTHON_VER }}
          architecture: 'x64'

      - name: Install Qt
        uses: jurplel/install-qt-action@v2.10.0
        with:
          version: '5.14.1'
          host: 'windows'
          target: 'desktop'
          arch: 'win64_msvc2017_64'
          aqtversion: '==0.9.7'

      - name: Download dependencies
        run: |
          wget https://download.qt.io/official_releases/jom/jom.zip -OutFile jom.zip
          wget https://github.com/thp/pyotherside/archive/$env:PYOTHERSIDE_VER.zip -OutFile pyotherside-$env:PYOTHERSIDE_VER.zip
          wget https://developers.yubico.com/yubikey-personalization/Releases/ykpers-1.20.0-win64.zip -OutFile ykpers-1.20.0-win64.zip
          wget https://developers.yubico.com/yubikey-personalization/Releases/ykpers-1.20.0-win64.zip.sig -OutFile ykpers-1.20.0-win64.zip.sig
          wget https://github.com/libusb/libusb/releases/download/v1.0.22/libusb-1.0.22.7z -OutFile libusb-1.0.22.7z
          wget https://www.python.org/ftp/python/$env:PYTHON_VER/python-$env:PYTHON_VER-embed-amd64.zip -OutFile python-$env:PYTHON_VER-embed-amd64.zip
        shell: powershell

      - name: Fetch GPG keys
        run: gpg --no-default-keyring --keyring yubico --keyserver hkps://keys.openpgp.org --recv-keys 0A3B0262BCA1705307D5FF06BCA00FD4B2168C0A

      - name: Verify signature/checksums of downloaded files
        run: |
          sha256sum -c ./.github/workflows/windows-libs.sha256sum
          gpg --no-default-keyring --keyring yubico --verify ykpers-1.20.0-win64.zip.sig ykpers-1.20.0-win64.zip

      - name: Install swig
        run: choco install swig

      - name: Install jom
        run: |
          7z x jom.zip

      - name: Prepare pyotherside
        run: |
          7z x pyotherside-$env:PYOTHERSIDE_VER.zip
          cd pyotherside-$env:PYOTHERSIDE_VER
          (Get-Content .\src\qmldir).replace('pyothersideplugin', 'pyothersideplugin1') | Set-Content .\src\qmldir
          Clear-Content python.pri
          Add-Content python.pri "PYTHON_CONFIG = python3-config`nQMAKE_LIBS += -LC:\hostedtoolcache\windows\Python\$env:PYTHON_VER\x64\libs -l$env:PYTHON_VER_DIRNAME`nQMAKE_CXXFLAGS += -IC:\hostedtoolcache\windows\Python\$env:PYTHON_VER\x64\include`n"
        shell: powershell

      - name: Build and install pyotherside
        run: |
          set PATH=D:\a\yubioath-desktop\yubioath-desktop\5.14.1\msvc2017_64\bin;D:\a\yubioath-desktop\yubioath-desktop;%PATH%
          call C:\"Program Files (x86)\Microsoft Visual Studio"\2019\Enterprise\VC\Auxiliary\Build\vcvarsall.bat x64
          cd pyotherside-%PYOTHERSIDE_VER%
          qmake
          jom
          jom install
        shell: cmd

      - name: Build app
        run: |
          set PATH=D:\a\yubioath-desktop\yubioath-desktop\5.14.1\msvc2017_64\bin;D:\a\yubioath-desktop\yubioath-desktop;%PATH%
          call C:\"Program Files (x86)\Microsoft Visual Studio"\2019\Enterprise\VC\Auxiliary\Build\vcvarsall.bat x64
          qmake
          jom
        shell: cmd

      - name: Run windeployqt
        run: |
          set PATH=D:\a\yubioath-desktop\yubioath-desktop\5.14.1\msvc2017_64\bin;D:\a\yubioath-desktop\yubioath-desktop;%PATH%
          call C:\"Program Files (x86)\Microsoft Visual Studio"\2019\Enterprise\VC\Auxiliary\Build\vcvarsall.bat x64
          windeployqt .\release\yubioath-desktop.exe --qmldir=qml --no-translations --angle --release
        shell: cmd

      - name: Copy over files to release folder
        shell: powershell
        run: |
          Copy-Item .\pymodules .\release -recurse
          Get-ChildItem -File -Include *.pyc -Recurse | Remove-Item -Force
          Get-ChildItem -Include __pycache__ -Recurse | Remove-Item -Force
          Get-ChildItem -Include *.cpp -Recurse | Remove-Item -Force
          Get-ChildItem -Include *.obj -Recurse | Remove-Item -Force

          7z x ykpers-1.20.0-win64.zip
          Copy-Item .\bin\*.dll .\release\pymodules\ykman\native -Force

          7z x libusb-1.0.22.7z
          Copy-Item .\MS64\dll\*.dll .\release\pymodules\ykman\native -Force

          cd .\release
          7z x ..\python-$env:PYTHON_VER-embed-amd64.zip

      - name: Create .zip artifact
        shell: powershell
        run: |
          $arr = $env:GITHUB_REF -split '/'
          $branch = $arr[2]
          7z a yubioath-desktop-$branch-win64.zip release
          mkdir deploy
          cp yubioath-desktop-$branch-win64.zip deploy

      - name: Install Visual Studio C++ 2019 Redistributable MSMs
        shell: cmd
        run: |
          choco install visualstudio2019community --package-parameters "--add Microsoft.VisualStudio.Component.VC.Redist.MSM"

      - name: DPI awareness
        shell: powershell
        run: |
          $env:PATH += ";C:\Program Files (x86)\Windows Kits\10\bin\10.0.18362.0\x64"
          mt.exe -manifest .\resources\win\yubioath-desktop.exe.manifest -outputresource:.\release\yubioath-desktop.exe

      - name: Create an unsigned .msi installer package
        run: |
          $env:PATH += ";$env:WIX\bin"
          $env:SRCDIR = ".\release\"
          $env:MERGEDPATH = Get-ChildItem "C:\Program Files (x86)\Microsoft Visual Studio\2019\Community\VC\Redist\MSVC\14.*\MergeModules\Microsoft_VC142_CRT_x64.msm"
          heat dir .\release -out fragment.wxs -gg -scom -srd -sfrag -dr INSTALLDIR -cg ApplicationFiles -var env.SRCDIR
          candle .\fragment.wxs .\resources\win\yubioath-desktop.wxs -ext WixUtilExtension -arch x64
          light fragment.wixobj yubioath-desktop.wixobj -ext WixUIExtension -ext WixUtilExtension -o yubioath-desktop.msi
          cp yubioath-desktop.msi deploy

      - name: Run installer
        shell: powershell
        run: |
          msiexec /i yubioath-desktop.msi /quiet /l .\log.txt

      - name: Rename installer
        shell: powershell
        run: |
          $arr = $env:GITHUB_REF -split '/'
          $branch = $arr[2]
          mv .\deploy\yubioath-desktop.msi .\deploy\yubioath-desktop-$branch-win64.msi

      - name: Run GUI
        shell: bash
        run: |
          ./release/yubioath-desktop --version
          ./release/yubioath-desktop --help

      - name: Upload artifact
        uses: actions/upload-artifact@v1
        with:
          name: yubioath-desktop-win64
          path: deploy<|MERGE_RESOLUTION|>--- conflicted
+++ resolved
@@ -3,11 +3,7 @@
 on: [push, pull_request]
 
 env:
-<<<<<<< HEAD
-  PYTHON_VER: '3.8.5'
-=======
   PYTHON_VER: '3.8.6'
->>>>>>> af9bf92c
   PYTHON_VER_DIRNAME: 'python38'
   PYOTHERSIDE_VER: '1.5.9'
 
